--- conflicted
+++ resolved
@@ -8,11 +8,8 @@
   - NAME: opencl
     BITS: 32
   - NAME: blas
-<<<<<<< HEAD
     BITS: 32
-=======
 clone_folder: c:\projects\lc0
->>>>>>> ad8250e0
 install:
 - cmd: set OPENCL=false
 - cmd: set BLAS=true
@@ -33,30 +30,17 @@
 - cmd: IF NOT EXIST c:\cache\protobuf\ git clone -b v3.5.1 --single-branch --depth 1 https://github.com/google/protobuf.git
 - cmd: IF NOT EXIST c:\cache\protobuf\ mkdir protobuf\build_msvc
 - cmd: IF NOT EXIST c:\cache\protobuf\ cd protobuf\build_msvc
-<<<<<<< HEAD
-- cmd: IF NOT EXIST c:\cache\protobuf\ cmake -G "Visual Studio 15 2017" -Dprotobuf_BUILD_SHARED_LIBS=NO -Dprotobuf_MSVC_STATIC_RUNTIME=NO -Dprotobuf_BUILD_TESTS=OFF -DCMAKE_INSTALL_PREFIX=c:/cache/protobuf ../cmake
+- cmd: IF NOT EXIST c:\cache\protobuf\ cmake -G "Visual Studio 15 2017" -Dprotobuf_BUILD_SHARED_LIBS=NO -Dprotobuf_BUILD_TESTS=OFF -DCMAKE_INSTALL_PREFIX=c:/cache/protobuf ../cmake
 - cmd: IF NOT EXIST c:\cache\protobuf\ msbuild INSTALL.vcxproj /p:Configuration=Release /p:Platform=win32 /m
 - cmd: set PATH=c:\cache\protobuf\bin;%PATH%
 - cmd: IF %GTEST%==true IF NOT EXIST C:\cache\syzygy mkdir C:\cache\syzygy 
-=======
-- cmd: IF NOT EXIST c:\cache\protobuf\ cmake -G "Visual Studio 15 2017 Win64" -Dprotobuf_BUILD_SHARED_LIBS=NO -Dprotobuf_BUILD_TESTS=OFF -DCMAKE_INSTALL_PREFIX=c:/cache/protobuf ../cmake
-- cmd: IF NOT EXIST c:\cache\protobuf\ msbuild INSTALL.vcxproj /p:Configuration=Release /p:Platform=x64 /m
-- cmd: set PATH=c:\cache\protobuf\bin;%PATH%
-- cmd: IF NOT EXIST c:\cache\testnet appveyor DownloadFile http://lczero.org/get_network?sha=7170f639ba1cdc407283b8e52377283e36845b954788c6ada8897937637ef032 -Filename c:\cache\testnet
-- cmd: IF %GTEST%==true IF NOT EXIST C:\cache\syzygy mkdir C:\cache\syzygy
->>>>>>> ad8250e0
 - cmd: IF %GTEST%==true cd C:\cache\syzygy
 - cmd: IF %GTEST%==true IF NOT EXIST KQvK.rtbz curl --remote-name-all https://tablebase.lichess.ovh/tables/standard/3-4-5/K{P,N,R,B,Q}vK.rtb{w,z}
 - cmd: IF %GTEST%==true IF NOT EXIST KQQvK.rtbz curl --remote-name-all https://tablebase.lichess.ovh/tables/standard/3-4-5/K{P,N,R,B,Q}{P,N,R,B,Q}vK.rtb{w,z}
 - cmd: IF %GTEST%==true IF NOT EXIST KQvKQ.rtbz curl --remote-name-all https://tablebase.lichess.ovh/tables/standard/3-4-5/K{P,N,R,B,Q}vK{P,N,R,B,Q}.rtb{w,z}
 - cmd: cd C:\projects\lc0
 cache:
-<<<<<<< HEAD
-  - C:\cache
-=======
   - C:\cache -> appveyor.yml
-  - 'C:\Program Files\NVIDIA GPU Computing Toolkit\CUDA\v10.0'
->>>>>>> ad8250e0
   - C:\projects\lc0\subprojects\packagecache
 before_build:
 - cmd: git submodule update --init --recursive
