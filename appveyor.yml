--- conflicted
+++ resolved
@@ -5,23 +5,7 @@
 - Visual Studio 2017
 environment:
   matrix:
-<<<<<<< HEAD
   - NAME: gpu-opencl
-=======
-  - NAME: gpu-nvidia-cuda
-  - NAME: gpu-dx12
-  - NAME: gpu-opencl
-  - NAME: cpu-dnnl
-  - NAME: cpu-openblas
-  - NAME: android
-for:
--
-  matrix:
-    only:
-    - NAME: gpu-opencl
-    - NAME: cpu-dnnl
-  skip_non_tags: true
->>>>>>> 23d7f816
 clone_folder: c:\projects\lc0
 install:
 - cmd: set CUDA=false
