/*
  This file is part of Leela Chess Zero.
  Copyright (C) 2018 The LCZero Authors

  Leela Chess is free software: you can redistribute it and/or modify
  it under the terms of the GNU General Public License as published by
  the Free Software Foundation, either version 3 of the License, or
  (at your option) any later version.

  Leela Chess is distributed in the hope that it will be useful,
  but WITHOUT ANY WARRANTY; without even the implied warranty of
  MERCHANTABILITY or FITNESS FOR A PARTICULAR PURPOSE.  See the
  GNU General Public License for more details.

  You should have received a copy of the GNU General Public License
  along with Leela Chess.  If not, see <http://www.gnu.org/licenses/>.

  Additional permission under GNU GPL version 3 section 7

  If you modify this Program, or any covered work, by linking or
  combining it with NVIDIA Corporation's libraries from the NVIDIA CUDA
  Toolkit and the NVIDIA CUDA Deep Neural Network library (or a
  modified version of those libraries), containing parts covered by the
  terms of the respective license agreement, the licensors of this
  Program grant you additional permission to convey the resulting work.
*/

#include <chrono>
#include <cmath>
#include <cstring>
#include <functional>
#include <memory>
#include <thread>

#include "neural/factory.h"
#include "utils/hashcat.h"

namespace lczero {
namespace {

class RandomNetworkComputation : public NetworkComputation {
 public:
  RandomNetworkComputation(int delay, int seed, bool uniform_mode)
      : delay_ms_(delay), seed_(seed), uniform_mode_(uniform_mode) {}

  void AddInput(InputPlanes&& input) override {
    std::uint64_t hash = seed_;
    for (const auto& plane : input) {
      hash = HashCat({hash, plane.mask});
      std::uint32_t tmp;
      std::memcpy(&tmp, &plane.value, sizeof(float));
      const std::uint64_t value_hash = tmp;
      hash = HashCat({hash, value_hash});
    }
    inputs_.push_back(hash);
  }

  void ComputeBlocking() override {
    if (delay_ms_) {
      std::this_thread::sleep_for(std::chrono::milliseconds(delay_ms_));
    }
  }

  int GetBatchSize() const override { return inputs_.size(); }

  float GetQVal(int sample) const override {
    if (uniform_mode_) return 0.0f;
    return (int(inputs_[sample] % 200000) - 100000) / 100000.0;
  }

  float GetDVal(int sample) const override {
    if (uniform_mode_) return 0.0f;
    // Maximum D value is 1 - abs(Q) for W, D, L to be in range [0.0, 1.0].
    float q = GetQVal(sample);
    float max_d = 1.0f - std::fabs(q);
    // Hash in arbitrary constant to make D return different value from Q.
    float d = max_d * (HashCat({inputs_[sample], 1234}) % 10000) / 10000.0;
    return d;
  }

  float GetMVal(int sample) const override {
    return 0.0f;
  }

  float GetPVal(int sample, int move_id) const override {
    if (uniform_mode_) return 1.0f;

    // Note that this function returns the policy value *before* softmax.
    // We choose a uniform distribution over [0, a], implying that the
    // proportion between the smallest and largest policy value *after* softmax
    // exponentiation (but before normalization) is equal to S = exp(-a).
    // Choosing a = 3.0 leads to S = 0.05.
    const float a = 3.0f;
    return (HashCat({inputs_[sample], static_cast<unsigned long>(move_id)}) %
            10000) *
           (a / 10000.0f);
  }

 private:
  std::vector<std::uint64_t> inputs_;
  int delay_ms_ = 0;
  int seed_ = 0;
  bool uniform_mode_ = false;
};

class RandomNetwork : public Network {
 public:
  RandomNetwork(const OptionsDict& options)
      : delay_ms_(options.GetOrDefault<int>("delay", 0)),
        seed_(options.GetOrDefault<int>("seed", 0)),
        uniform_mode_(options.GetOrDefault<bool>("uniform", false)) {}
  std::unique_ptr<NetworkComputation> NewComputation() override {
    return std::make_unique<RandomNetworkComputation>(delay_ms_, seed_,
                                                      uniform_mode_);
  }
<<<<<<< HEAD
  bool MovesLeftSupported() const override {return false;}
=======
  const NetworkCapabilities& GetCapabilities() const override {
    return capabilities_;
  }
>>>>>>> aa08e963

 private:
  int delay_ms_ = 0;
  int seed_ = 0;
  bool uniform_mode_ = false;
  NetworkCapabilities capabilities_{
      pblczero::NetworkFormat::INPUT_CLASSICAL_112_PLANE};
};
}  // namespace

std::unique_ptr<Network> MakeRandomNetwork(const WeightsFile& /*weights*/,
                                           const OptionsDict& options) {
  return std::make_unique<RandomNetwork>(options);
}

REGISTER_NETWORK("random", MakeRandomNetwork, 0)

}  // namespace lczero<|MERGE_RESOLUTION|>--- conflicted
+++ resolved
@@ -113,20 +113,18 @@
     return std::make_unique<RandomNetworkComputation>(delay_ms_, seed_,
                                                       uniform_mode_);
   }
-<<<<<<< HEAD
-  bool MovesLeftSupported() const override {return false;}
-=======
   const NetworkCapabilities& GetCapabilities() const override {
     return capabilities_;
   }
->>>>>>> aa08e963
 
  private:
   int delay_ms_ = 0;
   int seed_ = 0;
   bool uniform_mode_ = false;
   NetworkCapabilities capabilities_{
-      pblczero::NetworkFormat::INPUT_CLASSICAL_112_PLANE};
+      pblczero::NetworkFormat::INPUT_CLASSICAL_112_PLANE,
+      pblczero::NetworkFormat::MOVES_LEFT_NONE
+  };
 };
 }  // namespace
 
