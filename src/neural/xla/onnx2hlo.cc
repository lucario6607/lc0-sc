--- conflicted
+++ resolved
@@ -1493,7 +1493,6 @@
     flow = builder_.LogPlusOne(flow);
     flow = builder_.Tanh(flow);
     return {builder_.Multiply(flow, input)};
-<<<<<<< HEAD
   }
 
   std::vector<HloFlow> OpExp(const pblczero::NodeProto& node) {
@@ -1519,8 +1518,6 @@
     std::tie(pred, on_true) = EqualizeShape(pred, on_true);
     std::tie(pred, on_false) = EqualizeShape(pred, on_false);
     return {builder_.Select(pred, on_true, on_false)};
-=======
->>>>>>> cab63953
   }
 
   /////////////////////////////////////////////////////////////////////////////
