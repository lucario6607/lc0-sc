/*
 This file is part of Leela Chess Zero.
 Copyright (C) 2018 The LCZero Authors

 Leela Chess is free software: you can redistribute it and/or modify
 it under the terms of the GNU General Public License as published by
 the Free Software Foundation, either version 3 of the License, or
 (at your option) any later version.

 Leela Chess is distributed in the hope that it will be useful,
 but WITHOUT ANY WARRANTY; without even the implied warranty of
 MERCHANTABILITY or FITNESS FOR A PARTICULAR PURPOSE.  See the
 GNU General Public License for more details.

 You should have received a copy of the GNU General Public License
 along with Leela Chess.  If not, see <http://www.gnu.org/licenses/>.

  Additional permission under GNU GPL version 3 section 7

  If you modify this Program, or any covered work, by linking or
  combining it with NVIDIA Corporation's libraries from the NVIDIA CUDA
  Toolkit and the NVIDIA CUDA Deep Neural Network library (or a
  modified version of those libraries), containing parts covered by the
  terms of the respective license agreement, the licensors of this
  Program grant you additional permission to convey the resulting work.
 */

#include <algorithm>
#include <cmath>
#include <iomanip>

#include "neural/factory.h"
#include "neural/network.h"
#include "utils/histogram.h"
#include "utils/logging.h"
#include "utils/random.h"

namespace lczero {

namespace {

class CheckNetwork;

enum CheckMode {
  kCheckOnly,
  kErrorDisplay,
  kHistogram,
};

struct CheckParams {
  CheckMode mode;
  double absolute_tolerance;
  double relative_tolerance;
};

class CheckComputation : public NetworkComputation {
 public:
  CheckComputation(const CheckParams& params,
                   std::unique_ptr<NetworkComputation> work_comp,
                   std::unique_ptr<NetworkComputation> check_comp)
      : params_(params),
        work_comp_(std::move(work_comp)),
        check_comp_(std::move(check_comp)) {}

  void AddInput(InputPlanes&& input) override {
    InputPlanes x = input;
    InputPlanes y = input;
    work_comp_->AddInput(std::move(x));
    check_comp_->AddInput(std::move(y));
  }

  void ComputeBlocking() override {
    work_comp_->ComputeBlocking();
    check_comp_->ComputeBlocking();
    switch (params_.mode) {
      case kCheckOnly:
        CheckOnly();
        break;
      case kErrorDisplay:
        DisplayError();
        break;
      case kHistogram:
        DisplayHistogram();
        break;
    }
  }

  int GetBatchSize() const override {
    return static_cast<int>(work_comp_->GetBatchSize());
  }

  float GetQVal(int sample) const override {
    return work_comp_->GetQVal(sample);
  }

  float GetDVal(int sample) const override {
    return work_comp_->GetDVal(sample);
  }

  float GetMVal(int sample) const override {
    return work_comp_->GetMVal(sample);
  }

  float GetPVal(int sample, int move_id) const override {
    return work_comp_->GetPVal(sample, move_id);
  }

 private:
  static constexpr int kNumOutputPolicies = 1858;
  const CheckParams& params_;

  void CheckOnly() const {
    bool valueAlmostEqual = true;
    const int size = GetBatchSize();
    for (int i = 0; i < size && valueAlmostEqual; i++) {
      const float v1 = work_comp_->GetQVal(i);
      const float v2 = check_comp_->GetQVal(i);
      valueAlmostEqual &= IsAlmostEqual(v1, v2);
    }

    bool policyAlmostEqual = true;
    for (int i = 0; i < size && policyAlmostEqual; i++) {
      for (int j = 0; j < kNumOutputPolicies; j++) {
        const float v1 = work_comp_->GetPVal(i, j);
        const float v2 = check_comp_->GetPVal(i, j);
        policyAlmostEqual &= IsAlmostEqual(v1, v2);
      }
    }

    if (valueAlmostEqual && policyAlmostEqual) {
      CERR << "Check passed for a batch of " << size << ".";
      return;
    }

    if (!valueAlmostEqual && !policyAlmostEqual) {
      CERR << "*** ERROR check failed for a batch of " << size
           << " both value and policy incorrect.";
      return;
    }

    if (!valueAlmostEqual) {
      CERR << "*** ERROR check failed for a batch of " << size
           << " value incorrect (but policy ok).";
      return;
    }

    CERR << "*** ERROR check failed for a batch of " << size
         << " policy incorrect (but value ok).";
  }

  bool IsAlmostEqual(double a, double b) const {
    return std::abs(a - b) <= std::max(params_.relative_tolerance *
                                           std::max(std::abs(a), std::abs(b)),
                                       params_.absolute_tolerance);
  }

  void DisplayHistogram() {
    Histogram histogram(-15, 1, 5);

    const int size = GetBatchSize();
    for (int i = 0; i < size; i++) {
      const float qv1 = work_comp_->GetQVal(i);
      const float qv2 = check_comp_->GetQVal(i);
      histogram.Add(qv2 - qv1);
      for (int j = 0; j < kNumOutputPolicies; j++) {
        const float pv1 = work_comp_->GetPVal(i, j);
        const float pv2 = check_comp_->GetPVal(i, j);
        histogram.Add(pv2 - pv1);
      }
    }
    CERR << "Absolute error histogram for a batch of " << size;
    histogram.Dump();
  }

  // Compute maximum absolute/relative errors.
  struct MaximumError {
    double max_absolute_error = 0;
    double max_relative_error = 0;

    void Add(double a, double b) {
      const double absolute_error = GetAbsoluteError(a, b);
      if (absolute_error > max_absolute_error) {
        max_absolute_error = absolute_error;
      }
      const double relative_error = GetRelativeError(a, b);
      if (relative_error > max_relative_error) {
        max_relative_error = relative_error;
      }
    }

    void Dump(const char* name) {
      CERR << std::scientific << std::setprecision(1) << name
           << ": absolute: " << max_absolute_error
           << ", relative: " << max_relative_error << ".";
    }

    static double GetRelativeError(double a, double b) {
      const double max = std::max(std::abs(a), std::abs(b));
      return max == 0 ? 0 : std::abs(a - b) / max;
    }

    static double GetAbsoluteError(double a, double b) {
      return std::abs(a - b);
    }
  };

  void DisplayError() {
    MaximumError value_error;
    const int size = GetBatchSize();
    for (int i = 0; i < size; i++) {
      const float v1 = work_comp_->GetQVal(i);
      const float v2 = check_comp_->GetQVal(i);
      value_error.Add(v1, v2);
    }

    MaximumError policy_error;
    for (int i = 0; i < size; i++) {
      for (int j = 0; j < kNumOutputPolicies; j++) {
        const float v1 = work_comp_->GetPVal(i, j);
        const float v2 = check_comp_->GetPVal(i, j);
        policy_error.Add(v1, v2);
      }
    }

    CERR << "maximum error for a batch of " << size << ":";

    value_error.Dump("  value");
    policy_error.Dump("  policy");
  }

  std::unique_ptr<NetworkComputation> work_comp_;
  std::unique_ptr<NetworkComputation> check_comp_;
};

class CheckNetwork : public Network {
 public:
  static constexpr CheckMode kDefaultMode = kCheckOnly;
  static constexpr double kDefaultCheckFrequency = 0.2;
  static constexpr double kDefaultAbsoluteTolerance = 1e-5;
  static constexpr double kDefaultRelativeTolerance = 1e-4;

  CheckNetwork(const WeightsFile& weights, const OptionsDict& options) {
    params_.mode = kDefaultMode;
    params_.absolute_tolerance = kDefaultAbsoluteTolerance;
    params_.relative_tolerance = kDefaultRelativeTolerance;
    check_frequency_ = kDefaultCheckFrequency;

    OptionsDict dict1;
    std::string backendName1 = "opencl";
    OptionsDict& backend1_dict = dict1;

    OptionsDict dict2;
    std::string backendName2 = "blas";
    OptionsDict& backend2_dict = dict2;

    const std::string mode = options.GetOrDefault<std::string>("mode", "check");
    if (mode == "check") {
      params_.mode = kCheckOnly;
    } else if (mode == "histo") {
      params_.mode = kHistogram;
    } else if (mode == "display") {
      params_.mode = kErrorDisplay;
    }

    params_.absolute_tolerance =
        options.GetOrDefault<float>("atol", kDefaultAbsoluteTolerance);
    params_.relative_tolerance =
        options.GetOrDefault<float>("rtol", kDefaultRelativeTolerance);

    const auto parents = options.ListSubdicts();
    if (parents.size() > 0) {
      backendName1 = parents[0];
      backend1_dict = options.GetSubdict(backendName1);
      backendName1 =
          backend1_dict.GetOrDefault<std::string>("backend", backendName1);
    }
    if (parents.size() > 1) {
      backendName2 = parents[1];
      backend2_dict = options.GetSubdict(backendName2);
      backendName2 =
          backend2_dict.GetOrDefault<std::string>("backend", backendName2);
    }
    if (parents.size() > 2) {
      CERR << "Warning, cannot check more than two backends";
    }

    CERR << "Working backend set to " << backendName1 << ".";
    CERR << "Reference backend set to " << backendName2 << ".";

    work_net_ =
        NetworkFactory::Get()->Create(backendName1, weights, backend1_dict);
    check_net_ =
        NetworkFactory::Get()->Create(backendName2, weights, backend2_dict);

    capabilities_ = work_net_->GetCapabilities();
    capabilities_.Merge(check_net_->GetCapabilities());

    check_frequency_ =
        options.GetOrDefault<float>("freq", kDefaultCheckFrequency);
    switch (params_.mode) {
      case kCheckOnly:
        CERR << std::scientific << std::setprecision(1)
             << "Check mode: check only with relative tolerance "
             << params_.absolute_tolerance << ", absolute tolerance "
             << params_.relative_tolerance << ".";
        break;
      case kErrorDisplay:
        CERR << "Check mode: error display.";
        break;
      case kHistogram:
        CERR << "Check mode: histogram.";
        break;
    }
    CERR << "Check rate: " << std::fixed << std::setprecision(0)
         << 100 * check_frequency_ << "%.";
  }

  std::unique_ptr<NetworkComputation> NewComputation() override {
    const double draw = Random::Get().GetDouble(1.0);
    const bool check = draw < check_frequency_;
    if (check) {
      std::unique_ptr<NetworkComputation> work_comp =
          work_net_->NewComputation();
      std::unique_ptr<NetworkComputation> check_comp =
          check_net_->NewComputation();
      return std::make_unique<CheckComputation>(params_, std::move(work_comp),
                                                std::move(check_comp));
    }
    return work_net_->NewComputation();
  }

<<<<<<< HEAD
  bool MovesLeftSupported() const override {
    return work_net_->MovesLeftSupported() && check_net_->MovesLeftSupported();
=======
  const NetworkCapabilities& GetCapabilities() const override {
    return capabilities_;
>>>>>>> aa08e963
  }

 private:
  CheckParams params_;

  // How frequently an iteration is checked (0: never, 1: always).
  double check_frequency_;
  std::unique_ptr<Network> work_net_;
  std::unique_ptr<Network> check_net_;
  NetworkCapabilities capabilities_;
};

std::unique_ptr<Network> MakeCheckNetwork(const WeightsFile& weights,
                                          const OptionsDict& options) {
  return std::make_unique<CheckNetwork>(weights, options);
}

REGISTER_NETWORK("check", MakeCheckNetwork, -800)

}  // namespace
}  // namespace lczero<|MERGE_RESOLUTION|>--- conflicted
+++ resolved
@@ -329,13 +329,8 @@
     return work_net_->NewComputation();
   }
 
-<<<<<<< HEAD
-  bool MovesLeftSupported() const override {
-    return work_net_->MovesLeftSupported() && check_net_->MovesLeftSupported();
-=======
   const NetworkCapabilities& GetCapabilities() const override {
     return capabilities_;
->>>>>>> aa08e963
   }
 
  private:
