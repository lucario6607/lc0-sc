--- conflicted
+++ resolved
@@ -38,8 +38,18 @@
 #include "utils/random.h"
 
 namespace lczero {
-
-<<<<<<< HEAD
+namespace {
+std::string GetLc0CacheDirectory() {
+  std::string user_cache_path = GetUserCacheDirectory();
+  if (!user_cache_path.empty()) {
+    user_cache_path += "lc0/";
+    CreateDirectory(user_cache_path);
+  }
+  return user_cache_path;
+}
+
+}  // namespace
+
 InputPlanes PlanesFromTrainingData(const V5TrainingData& data) {
   InputPlanes result;
   for (int i = 0; i < 104; i++) {
@@ -182,19 +192,6 @@
     }
   }
 }
-=======
-namespace {
-std::string GetLc0CacheDirectory() {
-  std::string user_cache_path = GetUserCacheDirectory();
-  if (!user_cache_path.empty()) {
-    user_cache_path += "lc0/";
-    CreateDirectory(user_cache_path);
-  }
-  return user_cache_path;
-}
-
-}  // namespace
->>>>>>> 3d226b2c
 
 TrainingDataWriter::TrainingDataWriter(int game_id) {
   static std::string directory =
