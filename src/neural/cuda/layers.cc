--- conflicted
+++ resolved
@@ -1494,13 +1494,8 @@
       has_smolgen_(cpu_weights.mha.has_smolgen),
       smolgen_activation_(smolgen_act),
       ffn_activation_(ffn_act),
-<<<<<<< HEAD
-      max_batch_size_(max_batch_size) {
-=======
       max_batch_size_(max_batch_size),
-      default_eps_(default_eps),
       use_gemm_ex_(use_gemm_ex) {
->>>>>>> ec2997ad
   mha_q_size_ = cpu_weights.mha.q_b.size();
   mha_k_size_ = cpu_weights.mha.k_b.size();
   mha_v_size_ = cpu_weights.mha.v_b.size();
