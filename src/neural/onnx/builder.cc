--- conflicted
+++ resolved
@@ -38,13 +38,8 @@
 namespace lczero {
 
 OnnxBuilder::OnnxBuilder(int opset) : opset_(opset) {
-<<<<<<< HEAD
-  if (opset < 7 || opset > 17) {
-    throw Exception("Only ONNX opsets between 7 and 17 are supported.");
-=======
   if (opset < 7 || opset > 18) {
     throw Exception("Only ONNX opsets between 7 and 18 are supported.");
->>>>>>> efff1ef9
   }
   model_.set_ir_version(4);
   model_.set_domain("org.lczero.models.*");
