/*
  This file is part of Leela Chess Zero.
  Copyright (C) 2021 The LCZero Authors

  Leela Chess is free software: you can redistribute it and/or modify
  it under the terms of the GNU General Public License as published by
  the Free Software Foundation, either version 3 of the License, or
  (at your option) any later version.

  Leela Chess is distributed in the hope that it will be useful,
  but WITHOUT ANY WARRANTY; without even the implied warranty of
  MERCHANTABILITY or FITNESS FOR A PARTICULAR PURPOSE.  See the
  GNU General Public License for more details.

  You should have received a copy of the GNU General Public License
  along with Leela Chess.  If not, see <http://www.gnu.org/licenses/>.

  Additional permission under GNU GPL version 3 section 7

  If you modify this Program, or any covered work, by linking or
  combining it with NVIDIA Corporation's libraries from the NVIDIA CUDA
  Toolkit and the NVIDIA CUDA Deep Neural Network library (or a
  modified version of those libraries), containing parts covered by the
  terms of the respective license agreement, the licensors of this
  Program grant you additional permission to convey the resulting work.
*/

#include <algorithm>
#include <cassert>
#include <fstream>
#include <iterator>
#include <memory>
#include <string>
#include <vector>

#if __has_include("dml_provider_factory.h")
#include "dml_provider_factory.h"
#define USE_DML
#endif

#include "cpu_provider_factory.h"
#include "neural/factory.h"
#include "neural/loader.h"
#include "neural/network.h"
#include "neural/onnx/converter.h"
#include "onnxruntime_cxx_api.h"
#include "utils/bititer.h"
#include "utils/exception.h"
#include "utils/fp16_utils.h"
#include "utils/logging.h"

namespace lczero {
namespace {

enum class OnnxProvider { CPU, CUDA, DML, ROCM };

class OnnxNetwork;

template <typename DataType>
class OnnxComputation : public NetworkComputation {
 public:
  OnnxComputation(OnnxNetwork* network);
  void AddInput(InputPlanes&& input) override;
  int GetBatchSize() const override { return raw_input_.size(); }
  void ComputeBlocking() override;
  float GetQVal(int sample) const override;
  float GetDVal(int sample) const override;
  float GetPVal(int sample, int move_id) const override;
  float GetMVal(int sample) const override;

 private:
  Ort::Value PrepareInputs(int start, int batch_size);

  OnnxNetwork* network_;
  std::vector<InputPlanes> raw_input_;
  std::vector<DataType> input_tensor_data_;
  std::vector<Ort::Value> output_tensors_;
  std::vector<std::vector<DataType>> output_tensors_data_;
  std::vector<size_t> output_tensors_step_;
};

class OnnxNetwork : public Network {
 public:
  OnnxNetwork(const WeightsFile& file, const OptionsDict& options,
              OnnxProvider provider, int gpu, int threads, bool fp16,
              int batch_size, int steps);
  std::unique_ptr<NetworkComputation> NewComputation() override {
    if (fp16_) {
      return std::make_unique<OnnxComputation<Ort::Float16_t>>(this);
    } else {
      return std::make_unique<OnnxComputation<float>>(this);
    }
  }
  const NetworkCapabilities& GetCapabilities() const override {
    return capabilities_;
  }

  Ort::Env onnx_env_;
  // Prepare sessions for this many multiples of the batch size;
  int steps_;
  std::vector<Ort::Session> session_;
  std::vector<std::string> inputs_;
  // Points to strings in inputs_.
  std::vector<const char*> inputs_cstr_;
  std::vector<std::string> outputs_;
  // Points to strings in outputs_.
  std::vector<const char*> outputs_cstr_;
  // Indices in output_cstr_ vector.
  int policy_head_ = -1;
  int wdl_head_ = -1;
  int value_head_ = -1;
  int mlh_head_ = -1;
  NetworkCapabilities capabilities_;
  bool fp16_;
  // The batch size to use, or -1 for variable.
  int batch_size_;
  static constexpr int max_batch_size_ = 1024;
  // For conditional locking if running the DML provider.
  OnnxProvider provider_;
  std::mutex lock_;
};

template <typename DataType>
OnnxComputation<DataType>::OnnxComputation(OnnxNetwork* network)
    : network_(network) {
  output_tensors_data_.resize(network_->outputs_.size());
  output_tensors_step_.resize(network_->outputs_.size());
  output_tensors_step_[network_->policy_head_] = 1858;
  output_tensors_data_[network_->policy_head_] =
      std::vector<DataType>(1858 * network_->max_batch_size_);
  if (network_->wdl_head_ != -1) {
    output_tensors_step_[network_->wdl_head_] = 3;
    output_tensors_data_[network_->wdl_head_] =
        std::vector<DataType>(3 * network_->max_batch_size_);
  }
  if (network_->value_head_ != -1) {
    output_tensors_step_[network_->value_head_] = 1;
    output_tensors_data_[network_->value_head_] =
        std::vector<DataType>(network_->max_batch_size_);
  }
  if (network_->mlh_head_ != -1) {
    output_tensors_step_[network_->mlh_head_] = 1;
    output_tensors_data_[network_->mlh_head_] =
        std::vector<DataType>(network_->max_batch_size_);
  }
}

template <typename DataType>
void OnnxComputation<DataType>::AddInput(InputPlanes&& input) {
  raw_input_.emplace_back(input);
  if (raw_input_.size() > network_->max_batch_size_) {
    throw Exception("NN input exceeds max batch size of " +
                    std::to_string(network_->max_batch_size_) + ".");
  }
}

float AsFloat(float x) { return x; }
float AsFloat(Ort::Float16_t x) { return FP16toFP32(x); }

template <typename DataType>
float OnnxComputation<DataType>::GetQVal(int sample) const {
  if (network_->wdl_head_ != -1) {
    const auto& data = output_tensors_data_[network_->wdl_head_];
    return AsFloat(data[sample * 3 + 0]) - AsFloat(data[sample * 3 + 2]);
  } else {
    const auto& data = output_tensors_data_[network_->value_head_];
    return AsFloat(data[sample]);
  }
}

template <typename DataType>
float OnnxComputation<DataType>::GetDVal(int sample) const {
  if (network_->wdl_head_ == -1) return 0.0f;
  const auto& data = output_tensors_data_[network_->wdl_head_];
  return AsFloat(data[sample * 3 + 1]);
}

template <typename DataType>
float OnnxComputation<DataType>::GetPVal(int sample, int move_id) const {
  const auto& data = output_tensors_data_[network_->policy_head_];
  return AsFloat(data[sample * 1858 + move_id]);
}

template <typename DataType>
float OnnxComputation<DataType>::GetMVal(int sample) const {
  if (network_->mlh_head_ == -1) return 0.0f;
  const auto& data = output_tensors_data_[network_->mlh_head_];
  return AsFloat(data[sample]);
}

template <typename DataType>
Ort::Value OnnxComputation<DataType>::PrepareInputs(int start, int batch_size) {
  input_tensor_data_.clear();
  input_tensor_data_.resize(batch_size * kInputPlanes * 8 * 8);
  auto iter = input_tensor_data_.data();
  int end = std::min(start + batch_size, static_cast<int>(raw_input_.size()));
  for (int i = start; i < end; i++) {
    for (const auto& plane : raw_input_[i]) {
      DataType value = std::is_same<Ort::Float16_t, DataType>::value
                           ? FP32toFP16(plane.value)
                           : plane.value;
      for (auto bit : IterateBits(plane.mask)) {
        *(iter + bit) = value;
      }
      iter += 64;
    }
  }
  for (int i = end; i < start + batch_size; i++) {
    for (int j = 0; j < kInputPlanes * 64; j++) {
      *iter++ = 0;
    }
  }

  auto memory_info =
      Ort::MemoryInfo::CreateCpu(OrtArenaAllocator, OrtMemTypeDefault);

  output_tensors_.clear();
  for (size_t i = 0; i < output_tensors_step_.size(); i++) {
    int size = output_tensors_step_[i];
    int64_t dims[] = {batch_size, size};
    output_tensors_.emplace_back(Ort::Value::CreateTensor<DataType>(
        memory_info, output_tensors_data_[i].data() + start * size,
        size * batch_size, dims, 2));
  }

  int64_t dims[] = {batch_size, kInputPlanes, 8, 8};
  return Ort::Value::CreateTensor<DataType>(memory_info,
                                            input_tensor_data_.data(),
                                            input_tensor_data_.size(), dims, 4);
}

template <typename DataType>
void OnnxComputation<DataType>::ComputeBlocking() {
  int batch_size = network_->batch_size_;
  if (batch_size < 0) batch_size = raw_input_.size();

  for (size_t i = 0; i < raw_input_.size();) {
    int step = (raw_input_.size() - i + batch_size - 1) / batch_size;
    if (step > network_->steps_) step = network_->steps_;
    int batch = batch_size * step;

    auto input_tensor = PrepareInputs(i, batch);
    if (network_->provider_ == OnnxProvider::DML) network_->lock_.lock();
    network_->session_[step - 1].Run(
        {}, network_->inputs_cstr_.data(), &input_tensor, 1,
        network_->outputs_cstr_.data(), output_tensors_.data(),
        output_tensors_.size());
    if (network_->provider_ == OnnxProvider::DML) network_->lock_.unlock();
    i += batch;
  }
}

Ort::SessionOptions GetOptions(OnnxProvider provider, int gpu, int threads,
                               int batch_size) {
  Ort::SessionOptions options;
<<<<<<< HEAD
  // options.SetIntraOpNumThreads(1);
=======
  OrtCUDAProviderOptions cuda_options;
  options.SetIntraOpNumThreads(threads);
>>>>>>> 5108482c
  options.SetGraphOptimizationLevel(GraphOptimizationLevel::ORT_ENABLE_ALL);

  if (batch_size > 0) {
    // Override the default (variable) batch size.
    Ort::ThrowOnError(
        OrtGetApiBase()
            ->GetApi(ORT_API_VERSION)
            ->AddFreeDimensionOverrideByName(options, "batch", batch_size));
  }

  switch (provider) {
    case OnnxProvider::DML:
      options.SetExecutionMode(ExecutionMode::ORT_SEQUENTIAL);
      options.DisableMemPattern();
#ifdef USE_DML
      Ort::ThrowOnError(
          OrtSessionOptionsAppendExecutionProvider_DML(options, gpu));
#else
      throw Exception("ONNX backend internal error.");
#endif
      break;
    case OnnxProvider::ROCM: {
      OrtROCMProviderOptions rocm_options;
      rocm_options.device_id = gpu;
      options.AppendExecutionProvider_ROCM(rocm_options);
      break;
    }
    case OnnxProvider::CUDA: {
      OrtCUDAProviderOptions cuda_options;
      cuda_options.device_id = gpu;
      options.AppendExecutionProvider_CUDA(cuda_options);
      break;
    }
    case OnnxProvider::CPU:
      auto status = OrtSessionOptionsAppendExecutionProvider_CPU(options, 0);
      if (status) {
        std::string error_message = Ort::GetApi().GetErrorMessage(status);
        OrtErrorCode error_code = Ort::GetApi().GetErrorCode(status);
        Ort::GetApi().ReleaseStatus(status);
        throw Exception("ONNX CPU error " + std::to_string(error_code) + ": " +
                        error_message);
      }
      break;
  }
  return options;
}

OnnxNetwork::OnnxNetwork(const WeightsFile& file, const OptionsDict&,
                         OnnxProvider provider, int gpu, int threads, bool fp16,
                         int batch_size, int steps)
    : onnx_env_(ORT_LOGGING_LEVEL_WARNING, "lc0"),
      steps_(steps),
      capabilities_{file.format().network_format().input(),
                    file.format().network_format().moves_left()},
      fp16_(fp16),
      batch_size_(batch_size),
      provider_(provider) {
  // Sanity checks.
  if (batch_size_ < 0) steps_ = 1;
  if (batch_size_ * steps > max_batch_size_) {
    batch_size_ = max_batch_size_ / steps_;
  }

  for (int step = 1; step <= steps_; step++)
    session_.emplace_back(
        onnx_env_, file.onnx_model().model().data(),
        file.onnx_model().model().size(),
        GetOptions(provider, gpu, threads, batch_size_ * step));

  const auto& md = file.onnx_model();
  if (!md.has_input_planes()) {
    throw Exception("NN doesn't have input planes defined.");
  }
  inputs_.emplace_back(md.input_planes());
  if (!md.has_output_policy()) {
    throw Exception("NN doesn't have policy head defined.");
  }
  policy_head_ = outputs_.size();
  outputs_.emplace_back(md.output_policy());
  if (md.has_output_wdl()) {
    wdl_head_ = outputs_.size();
    outputs_.emplace_back(md.output_wdl());
  } else if (md.has_output_value()) {
    value_head_ = outputs_.size();
    outputs_.emplace_back(md.output_value());
  } else {
    throw Exception("NN doesn't have value head.");
  }
  if (md.has_output_mlh()) {
    mlh_head_ = outputs_.size();
    outputs_.emplace_back(md.output_mlh());
  }
  std::transform(inputs_.begin(), inputs_.end(),
                 std::back_inserter(inputs_cstr_),
                 [](const auto& x) { return x.c_str(); });
  std::transform(outputs_.begin(), outputs_.end(),
                 std::back_inserter(outputs_cstr_),
                 [](const auto& x) { return x.c_str(); });
}

template <OnnxProvider kProvider>
std::unique_ptr<Network> MakeOnnxNetwork(const std::optional<WeightsFile>& w,
                                         const OptionsDict& opts) {
  if (!w) throw Exception("The ONNX backend requires a network file.");

  int gpu = opts.GetOrDefault<int>("gpu", 0);

  int batch_size =
      opts.GetOrDefault<int>("batch", kProvider == OnnxProvider::DML ? 16 : -1);

  int steps =
      opts.GetOrDefault<int>("steps", kProvider == OnnxProvider::DML ? 4 : 1);

  int threads =
      opts.GetOrDefault<int>("threads", kProvider == OnnxProvider::CPU ? 1 : 0);

  if (batch_size <= 0) batch_size = -1;  // Variable batch size.

  bool fp16 = opts.GetOrDefault<bool>(
      "fp16", kProvider == OnnxProvider::CPU ? false : true);

  if (w->has_onnx_model()) {
    return std::make_unique<OnnxNetwork>(*w, opts, kProvider, gpu, threads,
                                         false, batch_size, steps);
  } else {
    if (w->format().network_format().network() !=
            pblczero::NetworkFormat::NETWORK_CLASSICAL_WITH_HEADFORMAT &&
        w->format().network_format().network() !=
            pblczero::NetworkFormat::NETWORK_SE_WITH_HEADFORMAT &&
        w->format().network_format().network() !=
            pblczero::NetworkFormat::NETWORK_ATTENTIONBODY_WITH_HEADFORMAT) {
      throw Exception("Network format " +
                      pblczero::NetworkFormat::NetworkStructure_Name(
                          w->format().network_format().network()) +
                      " is not supported by the ONNX backend.");
    }
    if (w->format().network_format().policy() !=
            pblczero::NetworkFormat::POLICY_CLASSICAL &&
        w->format().network_format().policy() !=
            pblczero::NetworkFormat::POLICY_CONVOLUTION &&
        w->format().network_format().policy() !=
            pblczero::NetworkFormat::POLICY_ATTENTION) {
      throw Exception("Policy format " +
                      pblczero::NetworkFormat::PolicyFormat_Name(
                          w->format().network_format().policy()) +
                      " is not supported by the ONNX backend.");
    }
    if (w->format().network_format().value() !=
            pblczero::NetworkFormat::VALUE_CLASSICAL &&
        w->format().network_format().value() !=
            pblczero::NetworkFormat::VALUE_WDL) {
      throw Exception("Value format " +
                      pblczero::NetworkFormat::ValueFormat_Name(
                          w->format().network_format().value()) +
                      " is not supported by the ONNX backend.");
    }
    if (w->format().network_format().default_activation() !=
            pblczero::NetworkFormat::DEFAULT_ACTIVATION_RELU &&
        w->format().network_format().default_activation() !=
            pblczero::NetworkFormat::DEFAULT_ACTIVATION_MISH) {
      throw Exception("Default activation " +
                      pblczero::NetworkFormat::DefaultActivation_Name(
                          w->format().network_format().default_activation()) +
                      " is not supported by the ONNX backend.");
    }
    WeightsToOnnxConverterOptions converter_options;
    converter_options.opset = opts.GetOrDefault<int>("opset", 17);
    converter_options.alt_mish = opts.GetOrDefault<bool>(
        "alt_mish", kProvider == OnnxProvider::CPU ? true : false);
    converter_options.data_type_ =
        fp16 ? WeightsToOnnxConverterOptions::DataType::kFloat16
             : WeightsToOnnxConverterOptions::DataType::kFloat32;

    auto converted = ConvertWeightsToOnnx(*w, converter_options);
    return std::make_unique<OnnxNetwork>(converted, opts, kProvider, gpu,
                                         threads, fp16, batch_size, steps);
  }
}

#ifdef USE_ROCM
REGISTER_NETWORK("onnx-rocm", MakeOnnxNetwork<OnnxProvider::ROCM>, 64)
#endif
#ifdef USE_DML
REGISTER_NETWORK("onnx-dml", MakeOnnxNetwork<OnnxProvider::DML>, 63)
#endif
REGISTER_NETWORK("onnx-cuda", MakeOnnxNetwork<OnnxProvider::CUDA>, 61)
REGISTER_NETWORK("onnx-cpu", MakeOnnxNetwork<OnnxProvider::CPU>, 62)

}  // namespace
}  // namespace lczero<|MERGE_RESOLUTION|>--- conflicted
+++ resolved
@@ -253,12 +253,7 @@
 Ort::SessionOptions GetOptions(OnnxProvider provider, int gpu, int threads,
                                int batch_size) {
   Ort::SessionOptions options;
-<<<<<<< HEAD
-  // options.SetIntraOpNumThreads(1);
-=======
-  OrtCUDAProviderOptions cuda_options;
   options.SetIntraOpNumThreads(threads);
->>>>>>> 5108482c
   options.SetGraphOptimizationLevel(GraphOptimizationLevel::ORT_ENABLE_ALL);
 
   if (batch_size > 0) {
