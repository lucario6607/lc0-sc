--- conflicted
+++ resolved
@@ -103,10 +103,7 @@
   }
   return transform;
 }
-}  // namespace
-
-<<<<<<< HEAD
-namespace {
+
 BoardSquare SingleSquare(BitBoard input) {
   for (auto sq : input) {
     return sq;
@@ -114,16 +111,19 @@
   assert(false);
   return BoardSquare();
 }
+
 BitBoard MaskDiffWithMirror(const InputPlane& cur, const InputPlane& prev) {
   auto to_mirror = BitBoard(prev.mask);
   to_mirror.Mirror();
   return BitBoard(cur.mask ^ to_mirror.as_int());
 }
+
 BoardSquare OldPosition(const InputPlane& prev, BitBoard mask_diff) {
   auto to_mirror = BitBoard(prev.mask);
   to_mirror.Mirror();
   return SingleSquare(to_mirror & mask_diff);
 }
+
 }  // namespace
 
 void PopulateBoard(pblczero::NetworkFormat::InputFormat input_format,
@@ -285,7 +285,8 @@
   fen += " ";
   fen += std::to_string((int)planes[kAuxPlaneBase + 5].value);
   board->SetFromFen(fen, rule50, gameply);
-=======
+}
+
 int TransformForPosition(pblczero::NetworkFormat::InputFormat input_format,
                          const PositionHistory& history) {
   if (input_format !=
@@ -294,7 +295,6 @@
   }
   const ChessBoard& board = history.Last().GetBoard();
   return ChooseTransform(board);
->>>>>>> 2065319a
 }
 
 InputPlanes EncodePositionForNN(
