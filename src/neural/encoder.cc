/*
  This file is part of Leela Chess Zero.
  Copyright (C) 2018-2019 The LCZero Authors

  Leela Chess is free software: you can redistribute it and/or modify
  it under the terms of the GNU General Public License as published by
  the Free Software Foundation, either version 3 of the License, or
  (at your option) any later version.

  Leela Chess is distributed in the hope that it will be useful,
  but WITHOUT ANY WARRANTY; without even the implied warranty of
  MERCHANTABILITY or FITNESS FOR A PARTICULAR PURPOSE.  See the
  GNU General Public License for more details.

  You should have received a copy of the GNU General Public License
  along with Leela Chess.  If not, see <http://www.gnu.org/licenses/>.

  Additional permission under GNU GPL version 3 section 7

  If you modify this Program, or any covered work, by linking or
  combining it with NVIDIA Corporation's libraries from the NVIDIA CUDA
  Toolkit and the NVIDIA CUDA Deep Neural Network library (or a
  modified version of those libraries), containing parts covered by the
  terms of the respective license agreement, the licensors of this
  Program grant you additional permission to convey the resulting work.
*/

#include "neural/encoder.h"

#include <algorithm>

#include "utils/optional.h"

namespace lczero {

namespace {
const int kMoveHistory = 8;
const int kPlanesPerBoard = 13;
const int kAuxPlaneBase = kPlanesPerBoard * kMoveHistory;
}  // namespace

<<<<<<< HEAD
namespace {
BoardSquare SingleSquare(BitBoard input) {
  for (auto sq : input) {
    return sq;
  }
  assert(false);
  return BoardSquare();
}
}  // namespace

void PopulateBoard(InputPlanes planes, ChessBoard* board, int* rule50,
                   int* gameply) {
  auto pawnsOurs = BitBoard(planes[0].mask);
  auto knightsOurs = BitBoard(planes[1].mask);
  auto bishopOurs = BitBoard(planes[2].mask);
  auto rookOurs = BitBoard(planes[3].mask);
  auto queenOurs = BitBoard(planes[4].mask);
  auto kingOurs = BitBoard(planes[5].mask);
  auto pawnsTheirs = BitBoard(planes[6].mask);
  auto knightsTheirs = BitBoard(planes[7].mask);
  auto bishopTheirs = BitBoard(planes[8].mask);
  auto rookTheirs = BitBoard(planes[9].mask);
  auto queenTheirs = BitBoard(planes[10].mask);
  auto kingTheirs = BitBoard(planes[11].mask);
  ChessBoard::Castlings castlings;
  if (planes[kAuxPlaneBase + 0].mask != 0) {
    castlings.set_we_can_000();
  }
  if (planes[kAuxPlaneBase + 1].mask != 0) {
    castlings.set_we_can_00();
  }
  if (planes[kAuxPlaneBase + 2].mask != 0) {
    castlings.set_they_can_000();
  }
  if (planes[kAuxPlaneBase + 3].mask != 0) {
    castlings.set_they_can_00();
  }
  std::string fen;
  if (planes[kAuxPlaneBase + 4].mask != 0) {
    // Flip to white perspective rather than side to move perspective.
    std::swap(pawnsOurs, pawnsTheirs);
    std::swap(knightsOurs, knightsTheirs);
    std::swap(bishopOurs, bishopTheirs);
    std::swap(rookOurs, rookTheirs);
    std::swap(queenOurs, queenTheirs);
    std::swap(kingOurs, kingTheirs);
    pawnsOurs.Mirror();
    pawnsTheirs.Mirror();
    knightsOurs.Mirror();
    knightsTheirs.Mirror();
    bishopOurs.Mirror();
    bishopTheirs.Mirror();
    rookOurs.Mirror();
    rookTheirs.Mirror();
    queenOurs.Mirror();
    queenTheirs.Mirror();
    kingOurs.Mirror();
    kingTheirs.Mirror();
    castlings.Mirror();
  }
  for (int row = 7; row >= 0; --row) {
    int emptycounter = 0;
    for (int col = 0; col < 8; ++col) {
      char piece = '\0';
      if (pawnsOurs.get(row, col)) {
        piece = 'P';
      } else if (pawnsTheirs.get(row, col)) {
        piece = 'p';
      } else if (knightsOurs.get(row, col)) {
        piece = 'N';
      } else if (knightsTheirs.get(row, col)) {
        piece = 'n';
      } else if (bishopOurs.get(row, col)) {
        piece = 'B';
      } else if (bishopTheirs.get(row, col)) {
        piece = 'b';
      } else if (rookOurs.get(row, col)) {
        piece = 'R';
      } else if (rookTheirs.get(row, col)) {
        piece = 'r';
      } else if (queenOurs.get(row, col)) {
        piece = 'Q';
      } else if (queenTheirs.get(row, col)) {
        piece = 'q';
      } else if (kingOurs.get(row, col)) {
        piece = 'K';
      } else if (kingTheirs.get(row, col)) {
        piece = 'k';
      }
      if (emptycounter > 0 && piece) {
        fen += std::to_string(emptycounter);
        emptycounter = 0;
      }
      if (piece) {
        fen += piece;
      } else {
        emptycounter++;
      }
    }
    if (emptycounter > 0) fen += std::to_string(emptycounter);
    if (row > 0) fen += "/";
  }
  fen += " ";
  fen += (planes[kAuxPlaneBase + 4].mask != 0) ? "b" : "w";
  fen += " ";
  fen += castlings.as_string();
  fen += " ";
  auto pawndiff = BitBoard(planes[6].mask ^ planes[kPlanesPerBoard + 6].mask);
  // If no pawns then 2 pawns, history isn't filled properly and we shouldn't try and infer enpassant.
  if (pawndiff.count() == 2 && planes[kPlanesPerBoard + 6].mask != 0) {
    auto from =
        SingleSquare(planes[kPlanesPerBoard + 6].mask & pawndiff.as_int());
    auto to = SingleSquare(planes[6].mask & pawndiff.as_int());
    if (from.col() != to.col() || std::abs(from.row() - to.row()) != 2) {
      fen += "-";
    } else {
      // TODO: Ensure enpassant is legal rather than setting it blindly?
      // Doesn't matter for rescoring use case as only legal moves will be
      // performed afterwards.
      fen +=
          BoardSquare((planes[kAuxPlaneBase + 4].mask != 0) ? 2 : 5, to.col())
              .as_string();
    }
  } else {
    fen += "-";
  }
  fen += " ";
  fen += std::to_string((int)planes[kAuxPlaneBase + 5].value);
  // Reuse the 50 move rule as gameply since we don't know better.
  fen += " ";
  fen += std::to_string((int)planes[kAuxPlaneBase + 5].value);
  board->SetFromFen(fen, rule50, gameply);
}

InputPlanes EncodePositionForNN(const PositionHistory& history,
                                int history_planes,
                                FillEmptyHistory fill_empty_history) {
=======
InputPlanes EncodePositionForNN(
    pblczero::NetworkFormat::InputFormat input_format,
    const PositionHistory& history, int history_planes,
    FillEmptyHistory fill_empty_history) {
>>>>>>> b69b90af
  InputPlanes result(kAuxPlaneBase + 8);

  {
    const ChessBoard& board = history.Last().GetBoard();
    const bool we_are_black = board.flipped();
    switch (input_format) {
      case pblczero::NetworkFormat::INPUT_CLASSICAL_112_PLANE: {
        // "Legacy" input planes with:
        // - Plane 104 (0-based) filled with 1 if white can castle queenside.
        // - Plane 105 filled with ones if white can castle kingside.
        // - Plane 106 filled with ones if black can castle queenside.
        // - Plane 107 filled with ones if white can castle kingside.
        if (board.castlings().we_can_000()) result[kAuxPlaneBase + 0].SetAll();
        if (board.castlings().we_can_00()) result[kAuxPlaneBase + 1].SetAll();
        if (board.castlings().they_can_000()) {
          result[kAuxPlaneBase + 2].SetAll();
        }
        if (board.castlings().they_can_00()) result[kAuxPlaneBase + 3].SetAll();
        break;
      }

      case pblczero::NetworkFormat::INPUT_112_WITH_CASTLING_PLANE: {
        // - Plane 104 for positions of rooks (both white and black) which have
        // a-side (queenside) castling right.
        // - Plane 105 for positions of rooks (both white and black) which have
        // h-side (kingside) castling right.
        const auto& cast = board.castlings();
        result[kAuxPlaneBase + 0].mask =
            ((cast.we_can_000() ? ChessBoard::A1 : 0) |
             (cast.they_can_000() ? ChessBoard::A8 : 0))
            << cast.queenside_rook();
        result[kAuxPlaneBase + 1].mask =
            ((cast.we_can_00() ? ChessBoard::A1 : 0) |
             (cast.they_can_00() ? ChessBoard::A8 : 0))
            << cast.kingside_rook();
        break;
      }

      default:
        throw Exception("Unsupported input plane encoding " +
                        std::to_string(input_format));
    };
    if (we_are_black) result[kAuxPlaneBase + 4].SetAll();
    result[kAuxPlaneBase + 5].Fill(history.Last().GetNoCaptureNoPawnPly());
    // Plane kAuxPlaneBase + 6 used to be movecount plane, now it's all zeros.
    // Plane kAuxPlaneBase + 7 is all ones to help NN find board edges.
    result[kAuxPlaneBase + 7].SetAll();
  }

  bool flip = false;
  int history_idx = history.GetLength() - 1;
  for (int i = 0; i < std::min(history_planes, kMoveHistory);
       ++i, --history_idx) {
    const Position& position =
        history.GetPositionAt(history_idx < 0 ? 0 : history_idx);
    const ChessBoard& board =
        flip ? position.GetThemBoard() : position.GetBoard();
    if (history_idx < 0 && fill_empty_history == FillEmptyHistory::NO) break;
    // Board may be flipped so compare with position.GetBoard().
    if (history_idx < 0 && fill_empty_history == FillEmptyHistory::FEN_ONLY &&
        position.GetBoard() == ChessBoard::kStartposBoard) {
      break;
    }

    const int base = i * kPlanesPerBoard;
    result[base + 0].mask = (board.ours() & board.pawns()).as_int();
    result[base + 1].mask = (board.our_knights()).as_int();
    result[base + 2].mask = (board.ours() & board.bishops()).as_int();
    result[base + 3].mask = (board.ours() & board.rooks()).as_int();
    result[base + 4].mask = (board.ours() & board.queens()).as_int();
    result[base + 5].mask = (board.our_king()).as_int();

    result[base + 6].mask = (board.theirs() & board.pawns()).as_int();
    result[base + 7].mask = (board.their_knights()).as_int();
    result[base + 8].mask = (board.theirs() & board.bishops()).as_int();
    result[base + 9].mask = (board.theirs() & board.rooks()).as_int();
    result[base + 10].mask = (board.theirs() & board.queens()).as_int();
    result[base + 11].mask = (board.their_king()).as_int();

    const int repetitions = position.GetRepetitions();
    if (repetitions >= 1) result[base + 12].SetAll();

    // If en passant flag is set, undo last pawn move by removing the pawn from
    // the new square and putting into pre-move square.
    if (history_idx < 0 && !board.en_passant().empty()) {
      const auto idx = GetLowestBit(board.en_passant().as_int());
      if (idx < 8) {  // "Us" board
        result[base + 0].mask +=
            ((0x0000000000000100ULL - 0x0000000001000000ULL) << idx);
      } else {
        result[base + 6].mask +=
            ((0x0001000000000000ULL - 0x0000000100000000ULL) << (idx - 56));
      }
    }
    if (history_idx > 0) flip = !flip;
  }

  return result;
}

Move DecodeMoveFromInput(const InputPlanes& planes) {
  auto pawndiff = BitBoard(planes[6].mask ^ planes[kPlanesPerBoard + 6].mask);
  auto knightdiff = BitBoard(planes[7].mask ^ planes[kPlanesPerBoard + 7].mask);
  auto bishopdiff = BitBoard(planes[8].mask ^ planes[kPlanesPerBoard + 8].mask);
  auto rookdiff = BitBoard(planes[9].mask ^ planes[kPlanesPerBoard + 9].mask);
  auto queendiff =
      BitBoard(planes[10].mask ^ planes[kPlanesPerBoard + 10].mask);
  // Handle Promotion.
  if (pawndiff.count() == 1) {
    auto from = SingleSquare(pawndiff);
    if (knightdiff.count() == 1) {
      auto to = SingleSquare(knightdiff);
      return Move(from, to, Move::Promotion::Knight);
    }
    if (bishopdiff.count() == 1) {
      auto to = SingleSquare(bishopdiff);
      return Move(from, to, Move::Promotion::Bishop);
    }
    if (rookdiff.count() == 1) {
      auto to = SingleSquare(rookdiff);
      return Move(from, to, Move::Promotion::Rook);
    }
    if (queendiff.count() == 1) {
      auto to = SingleSquare(queendiff);
      return Move(from, to, Move::Promotion::Queen);
    }
    assert(false);
    return Move();
  }
  // check king first as castling moves both king and rook.
  auto kingdiff = BitBoard(planes[11].mask ^ planes[kPlanesPerBoard + 11].mask);
  if (kingdiff.count() == 2) {
    auto from =
        SingleSquare(planes[kPlanesPerBoard + 11].mask & kingdiff.as_int());
    auto to = SingleSquare(planes[11].mask & kingdiff.as_int());
    return Move(from, to);
  }
  if (queendiff.count() == 2) {
    auto from =
        SingleSquare(planes[kPlanesPerBoard + 10].mask & queendiff.as_int());
    auto to = SingleSquare(planes[10].mask & queendiff.as_int());
    return Move(from, to);
  }
  if (rookdiff.count() == 2) {
    auto from =
        SingleSquare(planes[kPlanesPerBoard + 9].mask & rookdiff.as_int());
    auto to = SingleSquare(planes[9].mask & rookdiff.as_int());
    return Move(from, to);
  }
  if (bishopdiff.count() == 2) {
    auto from =
        SingleSquare(planes[kPlanesPerBoard + 8].mask & bishopdiff.as_int());
    auto to = SingleSquare(planes[8].mask & bishopdiff.as_int());
    return Move(from, to);
  }
  if (knightdiff.count() == 2) {
    auto from =
        SingleSquare(planes[kPlanesPerBoard + 7].mask & knightdiff.as_int());
    auto to = SingleSquare(planes[7].mask & knightdiff.as_int());
    return Move(from, to);
  }
  if (pawndiff.count() == 2) {
    auto from =
        SingleSquare(planes[kPlanesPerBoard + 6].mask & pawndiff.as_int());
    auto to = SingleSquare(planes[6].mask & pawndiff.as_int());
    return Move(from, to);
  }
  assert(false);
  return Move();
}

}  // namespace lczero<|MERGE_RESOLUTION|>--- conflicted
+++ resolved
@@ -39,7 +39,6 @@
 const int kAuxPlaneBase = kPlanesPerBoard * kMoveHistory;
 }  // namespace
 
-<<<<<<< HEAD
 namespace {
 BoardSquare SingleSquare(BitBoard input) {
   for (auto sq : input) {
@@ -174,15 +173,10 @@
   board->SetFromFen(fen, rule50, gameply);
 }
 
-InputPlanes EncodePositionForNN(const PositionHistory& history,
-                                int history_planes,
-                                FillEmptyHistory fill_empty_history) {
-=======
 InputPlanes EncodePositionForNN(
     pblczero::NetworkFormat::InputFormat input_format,
     const PositionHistory& history, int history_planes,
     FillEmptyHistory fill_empty_history) {
->>>>>>> b69b90af
   InputPlanes result(kAuxPlaneBase + 8);
 
   {
@@ -312,6 +306,7 @@
     assert(false);
     return Move();
   }
+  // TODO: Ensure move returned for castling is correct.
   // check king first as castling moves both king and rook.
   auto kingdiff = BitBoard(planes[11].mask ^ planes[kPlanesPerBoard + 11].mask);
   if (kingdiff.count() == 2) {
