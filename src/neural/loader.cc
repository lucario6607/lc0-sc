/*
  This file is part of Leela Chess Zero.
  Copyright (C) 2018 The LCZero Authors

  Leela Chess is free software: you can redistribute it and/or modify
  it under the terms of the GNU General Public License as published by
  the Free Software Foundation, either version 3 of the License, or
  (at your option) any later version.

  Leela Chess is distributed in the hope that it will be useful,
  but WITHOUT ANY WARRANTY; without even the implied warranty of
  MERCHANTABILITY or FITNESS FOR A PARTICULAR PURPOSE.  See the
  GNU General Public License for more details.

  You should have received a copy of the GNU General Public License
  along with Leela Chess.  If not, see <http://www.gnu.org/licenses/>.

  Additional permission under GNU GPL version 3 section 7

  If you modify this Program, or any covered work, by linking or
  combining it with NVIDIA Corporation's libraries from the NVIDIA CUDA
  Toolkit and the NVIDIA CUDA Deep Neural Network library (or a
  modified version of those libraries), containing parts covered by the
  terms of the respective license agreement, the licensors of this
  Program grant you additional permission to convey the resulting work.
*/

#include "neural/loader.h"

#include <google/protobuf/io/zero_copy_stream_impl_lite.h>
#include <google/protobuf/io/coded_stream.h>
#include <zlib.h>
#include <algorithm>
#include <cctype>
#include <cstdio>
#include <cmath>
#include <fstream>
#include <sstream>
#include <string>

#include "proto/net.pb.h"
#include "utils/commandline.h"
#include "utils/exception.h"
#include "utils/filesystem.h"
#include "utils/logging.h"
#include "version.h"

using nf = pblczero::NetworkFormat;

namespace lczero {

namespace {
const std::uint32_t kWeightMagic = 0x1c0;

void PopulateLastIntoVector(FloatVectors* vecs, Weights::Vec* out) {
  *out = std::move(vecs->back());
  vecs->pop_back();
}

void PopulateConvBlockWeights(const nf::NetworkStructure format, FloatVectors* vecs, Weights::ConvBlock* block) {
  if (format == nf::NETWORK_SE) {
      PopulateLastIntoVector(vecs, &block->bn_stddivs);
      PopulateLastIntoVector(vecs, &block->bn_means);
      PopulateLastIntoVector(vecs, &block->bn_betas);
      PopulateLastIntoVector(vecs, &block->bn_gammas);
      PopulateLastIntoVector(vecs, &block->weights);

      // Merge gammas to stddivs and beta to means for backwards compatibility
      auto channels = block->bn_betas.size();
      auto epsilon = 1e-5;
      for (auto i = size_t{0}; i < channels; i++) {
        auto s = block->bn_gammas[i] / std::sqrt(block->bn_stddivs[i] + epsilon);
        block->bn_stddivs[i] = 1.0f/(s*s) - epsilon;
        block->bn_means[i] -= block->bn_betas[i] / s;
        block->bn_gammas[i] = 1.0f;
        block->bn_betas[i] = 0.0f;
        block->biases.emplace_back(0.0f);
      }

  } else {
      PopulateLastIntoVector(vecs, &block->bn_stddivs);
      PopulateLastIntoVector(vecs, &block->bn_means);
      PopulateLastIntoVector(vecs, &block->biases);
      PopulateLastIntoVector(vecs, &block->weights);
  }
}

void PopulateSEUnitWeights(FloatVectors* vecs, Weights::SEUnit* block) {
  PopulateLastIntoVector(vecs, &block->b2);
  PopulateLastIntoVector(vecs, &block->w2);
  PopulateLastIntoVector(vecs, &block->b1);
  PopulateLastIntoVector(vecs, &block->w1);
}

std::string DecompressGzip(const std::string& filename) {
  const int kStartingSize = 8 * 1024 * 1024;  // 8M
  std::string buffer;
  buffer.resize(kStartingSize);
  int bytes_read = 0;

  // Read whole file into a buffer.
  gzFile file = gzopen(filename.c_str(), "rb");
  if (!file) throw Exception("Cannot read weights from " + filename);
  while (true) {
    int sz = gzread(file, &buffer[bytes_read], buffer.size() - bytes_read);
    if (sz == static_cast<int>(buffer.size()) - bytes_read) {
      bytes_read = buffer.size();
      buffer.resize(buffer.size() * 2);
    } else {
      bytes_read += sz;
      buffer.resize(bytes_read);
      break;
    }
  }
  gzclose(file);

  return buffer;
}

FloatVector DenormLayer(const pblczero::Weights_Layer& layer) {
  FloatVector vec;
  auto& buffer = layer.params();
  auto data = reinterpret_cast<const std::uint16_t*>(buffer.data());
  int n = buffer.length() / 2;
  vec.resize(n);
  for (int i = 0; i < n; i++) {
    vec[i] = data[i] / float(0xffff);
    vec[i] *= layer.max_val() - layer.min_val();
    vec[i] += layer.min_val();
  }
  return vec;
}

void DenormConvBlock(const nf::NetworkStructure format,
                     const pblczero::Weights_ConvBlock& conv,
                     FloatVectors* vecs) {
  if (format == pblczero::NetworkFormat::NETWORK_SE) {
      vecs->emplace_back(DenormLayer(conv.weights()));
      vecs->emplace_back(DenormLayer(conv.bn_gammas()));
      vecs->emplace_back(DenormLayer(conv.bn_betas()));
      vecs->emplace_back(DenormLayer(conv.bn_means()));
      vecs->emplace_back(DenormLayer(conv.bn_stddivs()));
  } else {
      vecs->emplace_back(DenormLayer(conv.weights()));
      vecs->emplace_back(DenormLayer(conv.biases()));
      vecs->emplace_back(DenormLayer(conv.bn_means()));
      vecs->emplace_back(DenormLayer(conv.bn_stddivs()));
  }
}

void DenormSEunit(const pblczero::Weights_SEunit& se,
                  FloatVectors* vecs) {
    vecs->emplace_back(DenormLayer(se.w1()));
    vecs->emplace_back(DenormLayer(se.b1()));
    vecs->emplace_back(DenormLayer(se.w2()));
    vecs->emplace_back(DenormLayer(se.b2()));
}

}  // namespace

std::pair<FloatVectors, nf::NetworkStructure> LoadFloatsFromPbFile(const std::string& buffer) {
  auto net = pblczero::Net();
  using namespace google::protobuf::io;

  ArrayInputStream raw_input_stream(buffer.data(), buffer.size());
  CodedInputStream input_stream(&raw_input_stream);
  // Set protobuf limit to 2GB, print warning at 500MB.
  input_stream.SetTotalBytesLimit(2000 * 1000000, 500 * 1000000);

  if (!net.ParseFromCodedStream(&input_stream))
    throw Exception("Invalid weight file: parse error.");

  if (net.magic() != kWeightMagic)
    throw Exception("Invalid weight file: bad header.");

  auto min_version =
      GetVersionStr(net.min_version().major(), net.min_version().minor(),
                    net.min_version().patch(), "");
  auto lc0_ver = GetVersionInt();
  auto net_ver =
      GetVersionInt(net.min_version().major(), net.min_version().minor(),
                    net.min_version().patch());

  if (net_ver > lc0_ver)
    throw Exception("Invalid weight file: lc0 version >= " + min_version +
                    " required.");

  if (net.format().weights_encoding() != pblczero::Format::LINEAR16)
    throw Exception("Invalid weight file: wrong encoding.");

  const auto& w = net.weights();

<<<<<<< HEAD
  auto net_format = net.format().network_format().network();

  // Old files don't have format field and default to unknown.
  if (net_format == nf::NETWORK_UNKNOWN) {
    net_format = nf::NETWORK_CLASSICAL;
  }

  DenormConvBlock(net_format, w.input(), &vecs);
=======
  FloatVectors vecs;
  DenormConvBlock(w.input(), &vecs);
>>>>>>> 4b1afcd8

  for (int i = 0, n = w.residual_size(); i < n; i++) {
    DenormConvBlock(net_format, w.residual(i).conv1(), &vecs);
    DenormConvBlock(net_format, w.residual(i).conv2(), &vecs);
    if (net_format == nf::NETWORK_SE) {
      DenormSEunit(w.residual(i).se(), &vecs);
    }
  }

  DenormConvBlock(net_format, w.policy(), &vecs);
  vecs.emplace_back(DenormLayer(w.ip_pol_w()));
  vecs.emplace_back(DenormLayer(w.ip_pol_b()));
  DenormConvBlock(net_format, w.value(), &vecs);
  vecs.emplace_back(DenormLayer(w.ip1_val_w()));
  vecs.emplace_back(DenormLayer(w.ip1_val_b()));
  vecs.emplace_back(DenormLayer(w.ip2_val_w()));
  vecs.emplace_back(DenormLayer(w.ip2_val_b()));

  return {vecs, net_format};
}

FloatVectors LoadFloatsFromFile(std::string* buffer) {
  // Parse buffer.
  FloatVectors result;
  FloatVector line;
  (*buffer) += "\n";
  size_t start = 0;
  for (size_t i = 0; i < buffer->size(); ++i) {
    char& c = (*buffer)[i];
    const bool is_newline = (c == '\n' || c == '\r');
    if (!std::isspace(c)) continue;
    if (start < i) {
      // If previous character was not space too.
      c = '\0';
      line.push_back(std::atof(&(*buffer)[start]));
    }
    if (is_newline && !line.empty()) {
      result.emplace_back();
      result.back().swap(line);
    }
    start = i + 1;
  }

  result.erase(result.begin());
  return result;
}

Weights LoadWeightsFromFile(const std::string& filename) {
  FloatVectors vecs;
  auto buffer = DecompressGzip(filename);
  auto net_format = nf::NETWORK_CLASSICAL;

  if (buffer.size() < 2) {
    throw Exception("Invalid weight file: too small.");
  } else if (buffer[0] == '1' && buffer[1] == '\n') {
    throw Exception("Invalid weight file: no longer supported.");
  } else if ((buffer[0] == '2' || buffer[0] == '3') && buffer[1] == '\n') {
    vecs = LoadFloatsFromFile(&buffer);
    if (buffer[0] == '3') {
      net_format = nf::NETWORK_SE;
    }
  } else {
    auto pb_vecs = LoadFloatsFromPbFile(buffer);
    vecs = pb_vecs.first;
    net_format = pb_vecs.second;
  }

  Weights result;
  // Populating backwards.
  PopulateLastIntoVector(&vecs, &result.ip2_val_b);
  PopulateLastIntoVector(&vecs, &result.ip2_val_w);
  PopulateLastIntoVector(&vecs, &result.ip1_val_b);
  PopulateLastIntoVector(&vecs, &result.ip1_val_w);
  PopulateConvBlockWeights(net_format, &vecs, &result.value);

  PopulateLastIntoVector(&vecs, &result.ip_pol_b);
  PopulateLastIntoVector(&vecs, &result.ip_pol_w);
  PopulateConvBlockWeights(net_format, &vecs, &result.policy);

  auto input_weights = (net_format == nf::NETWORK_SE) ? 5 : 4;
  auto residual_weights = (net_format == nf::NETWORK_SE) ? 14 : 8;

  // Input + all the residual should be left.
  if ((vecs.size() - input_weights) % residual_weights != 0)
    throw Exception("Invalid weight file: parse error.");

  const int num_residual = (vecs.size() - input_weights) / residual_weights;
  result.residual.resize(num_residual);
  for (int i = num_residual - 1; i >= 0; --i) {
    if (net_format == nf::NETWORK_SE) {
        PopulateSEUnitWeights(&vecs, &result.residual[i].se);
        result.residual[i].has_se = true;
    } else {
        result.residual[i].has_se = false;
    }
    PopulateConvBlockWeights(net_format, &vecs, &result.residual[i].conv2);
    PopulateConvBlockWeights(net_format, &vecs, &result.residual[i].conv1);
  }

  PopulateConvBlockWeights(net_format, &vecs, &result.input);
  return result;
}

std::string DiscoverWeightsFile() {
  const int kMinFileSize = 500000;  // 500 KB

  std::string root_path = CommandLine::BinaryDirectory();

  // Open all files in <binary dir> amd <binary dir>/networks,
  // ones which are >= kMinFileSize are candidates.
  std::vector<std::pair<time_t, std::string> > time_and_filename;
  for (const auto& path : {"", "/networks"}) {
    for (const auto& file : GetFileList(root_path + path)) {
      const std::string filename = root_path + path + "/" + file;
      if (GetFileSize(filename) < kMinFileSize) continue;
      time_and_filename.emplace_back(GetFileTime(filename), filename);
    }
  }

  std::sort(time_and_filename.rbegin(), time_and_filename.rend());

  // Open all candidates, from newest to oldest, possibly gzipped, and try to
  // read version for it. If version is 2 or if the file is our protobuf,
  // return it.
  for (const auto& candidate : time_and_filename) {
    gzFile file = gzopen(candidate.second.c_str(), "rb");

    if (!file) continue;
    char buf[256];
    int sz = gzread(file, buf, 256);
    gzclose(file);
    if (sz < 0) continue;

    std::string str(buf, buf + sz);
    std::istringstream data(str);
    int val = 0;
    data >> val;
    if (!data.fail() && val == 2) {
      CERR << "Found txt network file: " << candidate.second;
      return candidate.second;
    }

    // First byte of the protobuf stream is 0x0d for fixed32, so we ignore it as
    // our own magic should suffice.
    auto magic = reinterpret_cast<std::uint32_t*>(buf + 1);
    if (*magic == kWeightMagic) {
      CERR << "Found pb network file: " << candidate.second;
      return candidate.second;
    }
  }

  throw Exception("Network weights file not found.");
  return {};
}

}  // namespace lczero<|MERGE_RESOLUTION|>--- conflicted
+++ resolved
@@ -190,19 +190,15 @@
 
   const auto& w = net.weights();
 
-<<<<<<< HEAD
   auto net_format = net.format().network_format().network();
 
   // Old files don't have format field and default to unknown.
   if (net_format == nf::NETWORK_UNKNOWN) {
     net_format = nf::NETWORK_CLASSICAL;
   }
-
+  
+  FloatVectors vecs;
   DenormConvBlock(net_format, w.input(), &vecs);
-=======
-  FloatVectors vecs;
-  DenormConvBlock(w.input(), &vecs);
->>>>>>> 4b1afcd8
 
   for (int i = 0, n = w.residual_size(); i < n; i++) {
     DenormConvBlock(net_format, w.residual(i).conv1(), &vecs);
