--- conflicted
+++ resolved
@@ -36,6 +36,7 @@
 
 #if __has_include("dml_provider_factory.h")
 #include <dxgi.h>
+
 #include "dml_provider_factory.h"
 #define USE_DML
 #endif
@@ -411,107 +412,10 @@
       bf16_(file.onnx_model().data_type() == pblczero::OnnxModel::BFLOAT16),
       provider_(provider) {
   onnx_env_.DisableTelemetryEvents();
-  batch_size_ =
-      opts.GetOrDefault<int>("batch", provider == OnnxProvider::DML ? 16 : -1);
-  steps_ =
-      opts.GetOrDefault<int>("steps", provider == OnnxProvider::DML ? 4 : 1);
-  min_batch_size_ = opts.GetOrDefault<int>(
-      "min_batch", provider == OnnxProvider::TRT ? 4 : 1);
+
   int gpu = opts.GetOrDefault<int>("gpu", 0);
   int threads =
       opts.GetOrDefault<int>("threads", provider == OnnxProvider::CPU ? 1 : 0);
-
-  // Sanity checks.
-  if (batch_size_ <= 0) {
-    batch_size_ = -1;  // Variable batch size.
-    steps_ = 1;
-  }
-  if (batch_size_ * steps_ > max_batch_size_) {
-    batch_size_ = max_batch_size_ / steps_;
-  }
-
-  const auto& md = file.onnx_model();
-  if (!md.has_input_planes()) {
-    throw Exception("NN doesn't have input planes defined.");
-  }
-  inputs_.emplace_back(md.input_planes());
-  if (!md.has_output_policy()) {
-    throw Exception("NN doesn't have policy head defined.");
-  }
-  policy_head_ = outputs_.size();
-  outputs_.emplace_back(md.output_policy());
-  if (md.has_output_wdl()) {
-    wdl_head_ = outputs_.size();
-    outputs_.emplace_back(md.output_wdl());
-  } else if (md.has_output_value()) {
-    value_head_ = outputs_.size();
-    outputs_.emplace_back(md.output_value());
-  } else {
-    throw Exception("NN doesn't have value head.");
-  }
-  if (md.has_output_mlh()) {
-    mlh_head_ = outputs_.size();
-    outputs_.emplace_back(md.output_mlh());
-  }
-  std::transform(inputs_.begin(), inputs_.end(),
-                 std::back_inserter(inputs_cstr_),
-                 [](const auto& x) { return x.c_str(); });
-  std::transform(outputs_.begin(), outputs_.end(),
-                 std::back_inserter(outputs_cstr_),
-                 [](const auto& x) { return x.c_str(); });
-
-  for (int step = 1; step <= steps_; step++)
-    session_.emplace_back(onnx_env_, file.onnx_model().model().data(),
-                          file.onnx_model().model().size(),
-                          GetOptions(gpu, threads, batch_size_ * step));
-}
-
-template <OnnxProvider kProvider>
-std::unique_ptr<Network> MakeOnnxNetwork(const std::optional<WeightsFile>& w,
-                                         const OptionsDict& opts) {
-  if (!w) throw Exception("The ONNX backend requires a network file.");
-
-<<<<<<< HEAD
-  int gpu = opts.GetOrDefault<int>("gpu", 0);
-
-  int threads =
-      opts.GetOrDefault<int>("threads", kProvider == OnnxProvider::CPU ? 1 : 0);
-
-  WeightsFile converted;
-  if (!w->has_onnx_model()) {
-=======
-  if (w->has_onnx_model()) {
-    return std::make_unique<OnnxNetwork>(*w, opts, kProvider);
-  } else {
->>>>>>> 60f030f8
-    WeightsToOnnxConverterOptions converter_options;
-    converter_options.opset = opts.GetOrDefault<int>("opset", 17);
-    converter_options.ir = opts.GetOrDefault<int>("ir", -1);
-    converter_options.alt_mish = opts.GetOrDefault<bool>(
-        "alt_mish", kProvider == OnnxProvider::CPU ? true : false);
-    converter_options.alt_layernorm = opts.GetOrDefault<bool>(
-        "alt_layernorm", kProvider == OnnxProvider::DML ? true : false);
-    converter_options.no_shape = opts.GetOrDefault<bool>("no_shape", false);
-    converter_options.policy_head =
-        opts.GetOrDefault<std::string>("policy_head", "vanilla");
-    converter_options.value_head =
-        opts.GetOrDefault<std::string>("value_head", "winner");
-
-    std::string datatype;
-    if (opts.Exists<std::string>("datatype")) {
-      datatype = opts.Get<std::string>("datatype");
-    } else {
-      bool fp16 = opts.GetOrDefault<bool>(
-          "fp16", kProvider == OnnxProvider::CPU ? false : true);
-      datatype = fp16 ? "f16" : "f32";
-    }
-    converter_options.data_type =
-        WeightsToOnnxConverterOptions::StringToDataType(datatype);
-
-<<<<<<< HEAD
-    converted = ConvertWeightsToOnnx(*w, converter_options);
-  }
-
   int default_batch_size = -1;
   int default_steps = 1;
 #ifdef USE_DML
@@ -547,21 +451,90 @@
     factory->Release();
   }
 #endif
-  int batch_size = opts.GetOrDefault<int>("batch", default_batch_size);
-  int steps = opts.GetOrDefault<int>("steps", default_steps);
-
-  if (batch_size <= 0) batch_size = -1;  // Variable batch size.
+  batch_size_ = opts.GetOrDefault<int>("batch", default_batch_size);
+  steps_ = opts.GetOrDefault<int>("steps", default_steps);
+  min_batch_size_ = opts.GetOrDefault<int>(
+      "min_batch", provider == OnnxProvider::TRT ? 4 : 1);
+
+  // Sanity checks.
+  if (batch_size_ <= 0) {
+    batch_size_ = -1;  // Variable batch size.
+    steps_ = 1;
+  }
+  if (batch_size_ * steps_ > max_batch_size_) {
+    batch_size_ = max_batch_size_ / steps_;
+  }
+
+  const auto& md = file.onnx_model();
+  if (!md.has_input_planes()) {
+    throw Exception("NN doesn't have input planes defined.");
+  }
+  inputs_.emplace_back(md.input_planes());
+  if (!md.has_output_policy()) {
+    throw Exception("NN doesn't have policy head defined.");
+  }
+  policy_head_ = outputs_.size();
+  outputs_.emplace_back(md.output_policy());
+  if (md.has_output_wdl()) {
+    wdl_head_ = outputs_.size();
+    outputs_.emplace_back(md.output_wdl());
+  } else if (md.has_output_value()) {
+    value_head_ = outputs_.size();
+    outputs_.emplace_back(md.output_value());
+  } else {
+    throw Exception("NN doesn't have value head.");
+  }
+  if (md.has_output_mlh()) {
+    mlh_head_ = outputs_.size();
+    outputs_.emplace_back(md.output_mlh());
+  }
+  std::transform(inputs_.begin(), inputs_.end(),
+                 std::back_inserter(inputs_cstr_),
+                 [](const auto& x) { return x.c_str(); });
+  std::transform(outputs_.begin(), outputs_.end(),
+                 std::back_inserter(outputs_cstr_),
+                 [](const auto& x) { return x.c_str(); });
+
+  for (int step = 1; step <= steps_; step++)
+    session_.emplace_back(onnx_env_, file.onnx_model().model().data(),
+                          file.onnx_model().model().size(),
+                          GetOptions(gpu, threads, batch_size_ * step));
+}
+
+template <OnnxProvider kProvider>
+std::unique_ptr<Network> MakeOnnxNetwork(const std::optional<WeightsFile>& w,
+                                         const OptionsDict& opts) {
+  if (!w) throw Exception("The ONNX backend requires a network file.");
 
   if (w->has_onnx_model()) {
-    return std::make_unique<OnnxNetwork>(*w, opts, kProvider, gpu, threads,
-                                         batch_size, steps);
+    return std::make_unique<OnnxNetwork>(*w, opts, kProvider);
   } else {
-    return std::make_unique<OnnxNetwork>(converted, opts, kProvider, gpu,
-                                         threads, batch_size, steps);
-=======
+    WeightsToOnnxConverterOptions converter_options;
+    converter_options.opset = opts.GetOrDefault<int>("opset", 17);
+    converter_options.ir = opts.GetOrDefault<int>("ir", -1);
+    converter_options.alt_mish = opts.GetOrDefault<bool>(
+        "alt_mish", kProvider == OnnxProvider::CPU ? true : false);
+    converter_options.alt_layernorm = opts.GetOrDefault<bool>(
+        "alt_layernorm", kProvider == OnnxProvider::DML ? true : false);
+    converter_options.no_shape = opts.GetOrDefault<bool>("no_shape", false);
+    converter_options.policy_head =
+        opts.GetOrDefault<std::string>("policy_head", "vanilla");
+    converter_options.value_head =
+        opts.GetOrDefault<std::string>("value_head", "winner");
+
+    std::string datatype;
+    if (opts.Exists<std::string>("datatype")) {
+      datatype = opts.Get<std::string>("datatype");
+    } else {
+      bool fp16 = opts.GetOrDefault<bool>(
+          "fp16", kProvider == OnnxProvider::CPU ? false : true);
+      datatype = fp16 ? "f16" : "f32";
+    }
+    converter_options.data_type =
+        WeightsToOnnxConverterOptions::StringToDataType(datatype);
+
     auto converted = ConvertWeightsToOnnx(*w, converter_options);
     return std::make_unique<OnnxNetwork>(converted, opts, kProvider);
->>>>>>> 60f030f8
   }
 }
 
