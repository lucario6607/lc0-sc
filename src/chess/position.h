/*
  This file is part of Leela Chess Zero.
  Copyright (C) 2018 The LCZero Authors

  Leela Chess is free software: you can redistribute it and/or modify
  it under the terms of the GNU General Public License as published by
  the Free Software Foundation, either version 3 of the License, or
  (at your option) any later version.

  Leela Chess is distributed in the hope that it will be useful,
  but WITHOUT ANY WARRANTY; without even the implied warranty of
  MERCHANTABILITY or FITNESS FOR A PARTICULAR PURPOSE.  See the
  GNU General Public License for more details.

  You should have received a copy of the GNU General Public License
  along with Leela Chess.  If not, see <http://www.gnu.org/licenses/>.

  Additional permission under GNU GPL version 3 section 7

  If you modify this Program, or any covered work, by linking or
  combining it with NVIDIA Corporation's libraries from the NVIDIA CUDA
  Toolkit and the NVIDIA CUDA Deep Neural Network library (or a
  modified version of those libraries), containing parts covered by the
  terms of the respective license agreement, the licensors of this
  Program grant you additional permission to convey the resulting work.
*/

#pragma once

<<<<<<< HEAD
#include <algorithm>
=======
#include <span>
>>>>>>> 82dd466c
#include <string>

#include "chess/board.h"

namespace lczero {

class Position {
 public:
  // From parent position and move.
  Position(const Position& parent, Move m);
  // From particular position.
  Position(const ChessBoard& board, int rule50_ply, int game_ply);

  uint64_t Hash() const;
  bool IsBlackToMove() const { return us_board_.flipped(); }

  // Number of half-moves since beginning of the game.
  int GetGamePly() const { return ply_count_; }

  // How many time the same position appeared in the game before.
  int GetRepetitions() const { return repetitions_; }

  // How many half-moves since the same position appeared in the game before.
  int GetPliesSincePrevRepetition() const { return cycle_length_; }

  // Someone outside that class knows better about repetitions, so they can
  // set it.
  void SetRepetitions(int repetitions, int cycle_length) {
    repetitions_ = repetitions;
    cycle_length_ = cycle_length;
  }

  // Number of ply with no captures and pawn moves.
  int GetRule50Ply() const { return rule50_ply_; }

  // Gets board from the point of view of player to move.
  const ChessBoard& GetBoard() const { return us_board_; }

  std::string DebugString() const;

 private:
  // The board from the point of view of the player to move.
  ChessBoard us_board_;

  // How many half-moves without capture or pawn move was there.
  int rule50_ply_ = 0;
  // How many repetitions this position had before. For new positions it's 0.
  int repetitions_;
  // How many half-moves since the position was repeated or 0.
  int cycle_length_;
  // number of half-moves since beginning of the game.
  int ply_count_ = 0;
};

// GetFen returns a FEN notation for the position.
std::string GetFen(const Position& pos);

// These are ordered so max() prefers the best result.
enum class GameResult : uint8_t { UNDECIDED, BLACK_WON, DRAW, WHITE_WON };
GameResult operator-(const GameResult& res);

class PositionHistory {
 public:
  PositionHistory() = default;
  PositionHistory(const PositionHistory& other) {
    positions_.reserve(
        std::max(other.positions_.size() + 1, other.positions_.capacity()));
    positions_ = other.positions_;
  }
  PositionHistory(PositionHistory&& other) = default;

<<<<<<< HEAD
  PositionHistory& operator=(const PositionHistory& other) {
    if (this == &other) return *this;
    positions_.clear();
    positions_.reserve(
        std::max(other.positions_.size() + 1, other.positions_.capacity()));
    positions_ = other.positions_;
    return *this;
  }
=======
  PositionHistory& operator=(const PositionHistory& other) = default;
>>>>>>> 82dd466c
  PositionHistory& operator=(PositionHistory&& other) = default;

  // Returns first position of the game (or fen from which it was initialized).
  const Position& Starting() const { return positions_.front(); }

  // Returns the latest position of the game.
  const Position& Last() const { return positions_.back(); }

  // N-th position of the game, 0-based.
  const Position& GetPositionAt(int idx) const { return positions_[idx]; }

  // Trims position to a given size.
  void Trim(int size) {
    positions_.erase(positions_.begin() + size, positions_.end());
  }

  // Can be used to reduce allocation cost while performing a sequence of moves
  // in succession.
  void Reserve(int size) { positions_.reserve(size); }

  // Number of positions in history.
  int GetLength() const { return positions_.size(); }

  // Resets the position to a given state.
  void Reset(const ChessBoard& board, int rule50_ply, int game_ply);

  // Appends a position to history.
  void Append(Move m);

  // Pops last move from history.
  void Pop() { positions_.pop_back(); }

  // Finds the endgame state (win/lose/draw/nothing) for the last position.
  GameResult ComputeGameResult() const;

  // Returns whether next move is history should be black's.
  bool IsBlackToMove() const { return Last().IsBlackToMove(); }

  // Builds a hash from last X positions.
  uint64_t HashLast(int positions) const;

  // Checks for any repetitions since the last time 50 move rule was reset.
  bool DidRepeatSinceLastZeroingMove() const;

  std::span<const Position> GetPositions() const { return positions_; }

 private:
  int ComputeLastMoveRepetitions(int* cycle_length) const;

  std::vector<Position> positions_;
};

}  // namespace lczero<|MERGE_RESOLUTION|>--- conflicted
+++ resolved
@@ -27,11 +27,8 @@
 
 #pragma once
 
-<<<<<<< HEAD
 #include <algorithm>
-=======
 #include <span>
->>>>>>> 82dd466c
 #include <string>
 
 #include "chess/board.h"
@@ -103,7 +100,6 @@
   }
   PositionHistory(PositionHistory&& other) = default;
 
-<<<<<<< HEAD
   PositionHistory& operator=(const PositionHistory& other) {
     if (this == &other) return *this;
     positions_.clear();
@@ -112,9 +108,6 @@
     positions_ = other.positions_;
     return *this;
   }
-=======
-  PositionHistory& operator=(const PositionHistory& other) = default;
->>>>>>> 82dd466c
   PositionHistory& operator=(PositionHistory&& other) = default;
 
   // Returns first position of the game (or fen from which it was initialized).
