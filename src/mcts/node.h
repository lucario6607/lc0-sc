--- conflicted
+++ resolved
@@ -227,13 +227,9 @@
   // subtree. For terminal nodes, eval is stored. This is from the perspective
   // of the player who "just" moved to reach this position, rather than from the
   // perspective of the player-to-move for the position.
-<<<<<<< HEAD
   double q_ = 0.0;
-=======
-  float q_ = 0.0f;
   // Sum of policy priors which have had at least one playout.
   float visited_policy_ = 0.0f;
->>>>>>> 3803ab6b
   // How many completed visits this node had.
   uint32_t n_ = 0;
 
