/*
  This file is part of Leela Chess Zero.
  Copyright (C) 2018 The LCZero Authors

  Leela Chess is free software: you can redistribute it and/or modify
  it under the terms of the GNU General Public License as published by
  the Free Software Foundation, either version 3 of the License, or
  (at your option) any later version.

  Leela Chess is distributed in the hope that it will be useful,
  but WITHOUT ANY WARRANTY; without even the implied warranty of
  MERCHANTABILITY or FITNESS FOR A PARTICULAR PURPOSE.  See the
  GNU General Public License for more details.

  You should have received a copy of the GNU General Public License
  along with Leela Chess.  If not, see <http://www.gnu.org/licenses/>.

  Additional permission under GNU GPL version 3 section 7

  If you modify this Program, or any covered work, by linking or
  combining it with NVIDIA Corporation's libraries from the NVIDIA CUDA
  Toolkit and the NVIDIA CUDA Deep Neural Network library (or a
  modified version of those libraries), containing parts covered by the
  terms of the respective license agreement, the licensors of this
  Program grant you additional permission to convey the resulting work.
*/

#pragma once

#include <array>
#include <condition_variable>
#include <functional>
#include <optional>
#include <shared_mutex>
#include <thread>
#include <tuple>
#include <vector>

#include "chess/callbacks.h"
#include "chess/uciloop.h"
#include "mcts/node.h"
#include "mcts/params.h"
#include "mcts/stoppers/timemgr.h"
#include "neural/cache.h"
#include "syzygy/syzygy.h"
#include "utils/logging.h"
#include "utils/mutex.h"
#include "utils/numa.h"

namespace lczero {

typedef std::vector<std::tuple<Node*, int, int>> BackupPath;

class Search {
 public:
  Search(NodeTree* dag, Network* network,
         std::unique_ptr<UciResponder> uci_responder,
         const MoveList& searchmoves,
         std::chrono::steady_clock::time_point start_time,
         std::unique_ptr<SearchStopper> stopper, bool infinite,
         const OptionsDict& options, NNCache* cache,
         SyzygyTablebase* syzygy_tb);

  ~Search();

  // Starts worker threads and returns immediately.
  void StartThreads(size_t how_many);

  // Starts search with k threads and wait until it finishes.
  void RunBlocking(size_t threads);

  // Stops search. At the end bestmove will be returned. The function is not
  // blocking, so it returns before search is actually done.
  void Stop();
  // Stops search, but does not return bestmove. The function is not blocking.
  void Abort();
  // Blocks until all worker thread finish.
  void Wait();
  // Returns whether search is active. Workers check that to see whether another
  // search iteration is needed.
  bool IsSearchActive() const;

  // Returns best move, from the point of view of white player. And also ponder.
  // May or may not use temperature, according to the settings.
  std::pair<Move, Move> GetBestMove();

  // Returns the evaluation of the best move, WITHOUT temperature. This differs
  // from the above function; with temperature enabled, these two functions may
  // return results from different possible moves. If @move and @is_terminal are
  // not nullptr they are set to the best move and whether it leads to a
  // terminal node respectively.
  Eval GetBestEval(Move* move = nullptr, bool* is_terminal = nullptr) const;
  // Returns the total number of playouts in the search.
  std::int64_t GetTotalPlayouts() const;
  // Returns the search parameters.
  const SearchParams& GetParams() const { return params_; }

  // If called after GetBestMove, another call to GetBestMove will have results
  // from temperature having been applied again.
  void ResetBestMove();

  // Returns NN eval for a given node from cache, if that node is cached.
  NNCacheLock GetCachedNNEval(const PositionHistory& history) const;

 private:
  // Computes the best move, maybe with temperature (according to the settings).
  void EnsureBestMoveKnown();

  // Returns a child with most visits, with or without temperature.
  // NoTemperature is safe to use on non-extended nodes, while WithTemperature
  // accepts only nodes with at least 1 visited child.
  EdgeAndNode GetBestChildNoTemperature(Node* parent, int depth) const;
  std::vector<EdgeAndNode> GetBestChildrenNoTemperature(Node* parent, int count,
                                                        int depth) const;
  EdgeAndNode GetBestRootChildWithTemperature(float temperature) const;

  int64_t GetTimeSinceStart() const;
  int64_t GetTimeSinceFirstBatch() const;
  void MaybeTriggerStop(const IterationStats& stats, StoppersHints* hints);
  void MaybeOutputInfo();
  void SendUciInfo();  // Requires nodes_mutex_ to be held.
  // Sets stop to true and notifies watchdog thread.
  void FireStopInternal();

  void SendMovesStats() const;
  // Function which runs in a separate thread and watches for time and
  // uci `stop` command;
  void WatchdogThread();

  // Fills IterationStats with global (rather than per-thread) portion of search
  // statistics. Currently all stats there (in IterationStats) are global
  // though.
  void PopulateCommonIterationStats(IterationStats* stats);

  // Returns verbose information about given node, as vector of strings.
  // Node can only be root or ponder (depth 1).
  std::vector<std::string> GetVerboseStats(Node* node) const;

  // Returns the draw score at the root of the search. At odd depth pass true to
  // the value of @is_odd_depth to change the sign of the draw score.
  // Depth of a root node is 0 (even number).
  float GetDrawScore(bool is_odd_depth) const;

  // Ensure that all shared collisions are cancelled and clear them out.
  void CancelSharedCollisions();

  mutable Mutex counters_mutex_ ACQUIRED_AFTER(nodes_mutex_);
  // Tells all threads to stop.
  std::atomic<bool> stop_{false};
  // Condition variable used to watch stop_ variable.
  std::condition_variable watchdog_cv_;
  // Tells whether it's ok to respond bestmove when limits are reached.
  // If false (e.g. during ponder or `go infinite`) the search stops but nothing
  // is responded until `stop` uci command.
  bool ok_to_respond_bestmove_ GUARDED_BY(counters_mutex_) = true;
  // There is already one thread that responded bestmove, other threads
  // should not do that.
  bool bestmove_is_sent_ GUARDED_BY(counters_mutex_) = false;
  // Stored so that in the case of non-zero temperature GetBestMove() returns
  // consistent results.
  Move final_bestmove_ GUARDED_BY(counters_mutex_);
  Move final_pondermove_ GUARDED_BY(counters_mutex_);
  std::unique_ptr<SearchStopper> stopper_ GUARDED_BY(counters_mutex_);

  Mutex threads_mutex_;
  std::vector<std::thread> threads_ GUARDED_BY(threads_mutex_);

  Node* root_node_;
  NNCache* cache_;
  NodeTree* dag_;
  SyzygyTablebase* syzygy_tb_;
  // Fixed positions which happened before the search.
  const PositionHistory& played_history_;

  Network* const network_;
  const SearchParams params_;
  const MoveList searchmoves_;
  const std::chrono::steady_clock::time_point start_time_;
  int64_t initial_visits_;
  // root_is_in_dtz_ must be initialized before root_move_filter_.
  bool root_is_in_dtz_ = false;
  // tb_hits_ must be initialized before root_move_filter_.
  std::atomic<int> tb_hits_{0};
  const MoveList root_move_filter_;

  mutable SharedMutex nodes_mutex_;
  EdgeAndNode current_best_edge_ GUARDED_BY(nodes_mutex_);
  Edge* last_outputted_info_edge_ GUARDED_BY(nodes_mutex_) = nullptr;
  ThinkingInfo last_outputted_uci_info_ GUARDED_BY(nodes_mutex_);
  int64_t total_playouts_ GUARDED_BY(nodes_mutex_) = 0;
  int64_t total_batches_ GUARDED_BY(nodes_mutex_) = 0;
  // Maximum search depth = length of longest path taken in PickNodetoExtend.
  uint16_t max_depth_ GUARDED_BY(nodes_mutex_) = 0;
  // Cumulative depth of all paths taken in PickNodetoExtend.
  uint64_t cum_depth_ GUARDED_BY(nodes_mutex_) = 0;

  std::optional<std::chrono::steady_clock::time_point> nps_start_time_
      GUARDED_BY(counters_mutex_);

  std::atomic<int> pending_searchers_{0};
  std::atomic<int> backend_waiting_counter_{0};
  std::atomic<int> thread_count_{0};

  std::vector<std::pair<const BackupPath, int>> shared_collisions_
      GUARDED_BY(nodes_mutex_);

  std::unique_ptr<UciResponder> uci_responder_;

  friend class SearchWorker;
};

// Single thread worker of the search engine.
// That used to be just a function Search::Worker(), but to parallelize it
// within one thread, have to split into stages.
class SearchWorker {
 public:
  SearchWorker(Search* search, const SearchParams& params, int id)
      : search_(search),
        history_(search_->played_history_),
        params_(params),
        moves_left_support_(search_->network_->GetCapabilities().moves_left !=
                            pblczero::NetworkFormat::MOVES_LEFT_NONE) {
    Numa::BindThread(id);
    for (int i = 0; i < params.GetTaskWorkersPerSearchWorker(); i++) {
      task_workspaces_.emplace_back();
      task_threads_.emplace_back([this, i]() {
        Numa::BindThread(i);
        this->RunTasks(i);
      });
    }
  }

  ~SearchWorker() {
    {
      task_count_.store(-1, std::memory_order_release);
      Mutex::Lock lock(picking_tasks_mutex_);
      exiting_ = true;
      task_added_.notify_all();
    }
    for (size_t i = 0; i < task_threads_.size(); i++) {
      task_threads_[i].join();
    }
  }

  // Runs iterations while needed.
  void RunBlocking() {
    LOGFILE << "Started search thread.";
    try {
      // A very early stop may arrive before this point, so the test is at the
      // end to ensure at least one iteration runs before exiting.
      do {
        ExecuteOneIteration();
      } while (search_->IsSearchActive());
    } catch (std::exception& e) {
      std::cerr << "Unhandled exception in worker thread: " << e.what()
                << std::endl;
      abort();
    }
  }

  // Does one full iteration of MCTS search:
  // 1. Initialize internal structures.
  // 2. Gather minibatch.
  // 3. Prefetch into cache.
  // 4. Run NN computation.
  // 5. Retrieve NN computations (and terminal values) into nodes.
  // 6. Propagate the new nodes' information to all their parents in the tree.
  // 7. Update the Search's status and progress information.
  void ExecuteOneIteration();

  // The same operations one by one:
  // 1. Initialize internal structures.
  // @computation is the computation to use on this iteration.
  void InitializeIteration(std::unique_ptr<NetworkComputation> computation);

  // 2. Gather minibatch.
  void GatherMinibatch();

  // 2b. Copy collisions into shared_collisions_.
  void CollectCollisions();

  // 3. Prefetch into cache.
  void MaybePrefetchIntoCache();

  // 4. Run NN computation.
  void RunNNComputation();

  // 5. Retrieve NN computations (and terminal values) into nodes.
  void FetchMinibatchResults();

  // 6. Propagate the new nodes' information to all their parents in the tree.
  void DoBackupUpdate();

  // 7. Update the Search's status and progress information.
  void UpdateCounters();

 private:
  struct NodeToProcess {
    bool IsExtendable() const {
      return !is_collision && !node->IsTerminal() && !node->GetLowNode();
    }
    bool IsCollision() const { return is_collision; }
    bool CanEvalOutOfOrder() const {
      return is_tt_hit || is_cache_hit || node->IsTerminal() ||
             node->GetLowNode();
    }
    bool ShouldAddToInput() const { return nn_queried && !is_tt_hit; }

    // The path to the node to extend.
    BackupPath path;
    // The node to extend.
    Node* node;
    int multivisit = 0;
    // If greater than multivisit, and other parameters don't imply a lower
    // limit, multivist could be increased to this value without additional
    // change in outcome of next selection.
    int maxvisit = 0;
    bool nn_queried = false;
    bool is_tt_hit = false;
    bool is_cache_hit = false;
    bool is_collision = false;

    // Details that are filled in as we go.
    uint64_t hash;
    LowNode* tt_low_node;
    NNCacheLock lock;
    PositionHistory history;
    bool ooo_completed = false;

    // Repetition draws.
    int repetitions = 0;

    static NodeToProcess Collision(const BackupPath& path, int collision_count,
                                   int max_count) {
      return NodeToProcess(path, collision_count, max_count);
    }
    static NodeToProcess Visit(const BackupPath& path,
                               const PositionHistory& history) {
      return NodeToProcess(path, history);
    }

    // Method to allow NodeToProcess to conform as a 'Computation'. Only safe
    // to call if is_cache_hit is true in the multigather path.
    std::shared_ptr<NNEval> GetNNEval(int) const { return lock->eval; }

    std::string DebugString() const {
      std::ostringstream oss;
      oss << "<NodeToProcess> This:" << this << " Depth:" << path.size()
          << " Node:" << node << " Multivisit:" << multivisit
          << " Maxvisit:" << maxvisit << " NNQueried:" << nn_queried
          << " TTHit:" << is_tt_hit << " CacheHit:" << is_cache_hit
          << " Collision:" << is_collision << " OOO:" << ooo_completed
          << " Repetitions:" << repetitions << " Path:";
      for (auto it = path.cbegin(); it != path.cend(); ++it) {
        if (it != path.cbegin()) oss << "->";
        auto n = std::get<0>(*it);
        auto nl = n->GetLowNode();
        oss << n << ":" << n->GetNInFlight();
        if (nl) {
          oss << "(" << nl << ":" << nl->GetNInFlight() << ")";
        }
      }
      oss << " --- " << std::get<0>(path.back())->DebugString();
      if (node->GetLowNode())
        oss << " --- " << node->GetLowNode()->DebugString();

      return oss.str();
    }

   private:
    NodeToProcess(const BackupPath& path, int multivisit, int max_count)
        : path(path),
          node(std::get<0>(path.back())),
          multivisit(multivisit),
          maxvisit(max_count),
          is_collision(true),
          repetitions(0) {}
    NodeToProcess(const BackupPath& path, const PositionHistory& in_history)
        : path(path),
          node(std::get<0>(path.back())),
          multivisit(1),
          maxvisit(0),
          is_collision(false),
          history(in_history),
          repetitions(std::get<1>(path.back())) {}
  };

  // Holds per task worker scratch data
  struct TaskWorkspace {
    std::array<Node::Iterator, 256> cur_iters;
    std::vector<std::unique_ptr<std::array<int, 256>>> vtp_buffer;
    std::vector<std::unique_ptr<std::array<int, 256>>> visits_to_perform;
    std::vector<int> vtp_last_filled;
    std::vector<int> current_path;
    BackupPath full_path;
    TaskWorkspace() {
      vtp_buffer.reserve(30);
      visits_to_perform.reserve(30);
      vtp_last_filled.reserve(30);
      current_path.reserve(30);
      full_path.reserve(30);
    }
  };

  struct PickTask {
    enum PickTaskType { kGathering, kProcessing };
    PickTaskType task_type;

    // For task type gathering.
    BackupPath start_path;
    Node* start;
    int collision_limit;
    PositionHistory history;
    std::vector<NodeToProcess> results;

    // Task type post gather processing.
    int start_idx;
    int end_idx;

    bool complete = false;

    PickTask(const BackupPath& start_path, const PositionHistory& in_history,
             int collision_limit)
        : task_type(kGathering),
          start_path(start_path),
          start(std::get<0>(start_path.back())),
          collision_limit(collision_limit),
          history(in_history) {}
    PickTask(int start_idx, int end_idx)
        : task_type(kProcessing), start_idx(start_idx), end_idx(end_idx) {}
  };

  NodeToProcess PickNodeToExtend(int collision_limit);
  bool AddNodeToComputation(Node* node);
  int PrefetchIntoCache(Node* node, int budget, bool is_odd_depth);
  // Adjust parameters for updating node @n and its parent low node if node is
  // terminal or its child low node is a transposition. Also update bounds and
  // terminal status of node @n using information from its child low node.
  // Return true if adjustment happened.
<<<<<<< HEAD
  bool MaybeAdjustForTerminalOrTransposition(Node* n, int nr, int nm,
                                             std::shared_ptr<LowNode>& nl,
=======
  bool MaybeAdjustForTerminalOrTransposition(Node* n, const LowNode* nl,
>>>>>>> 699a40c3
                                             float& v, float& d, float& m,
                                             uint32_t& n_to_fix, float& v_delta,
                                             float& d_delta, float& m_delta,
                                             bool& update_parent_bounds) const;
  void DoBackupUpdateSingleNode(const NodeToProcess& node_to_process);
  // Returns whether a node's bounds were set based on its children.
  bool MaybeSetBounds(Node* p, float m, uint32_t* n_to_fix, float* v_delta,
                      float* d_delta, float* m_delta) const;
  void PickNodesToExtend(int collision_limit);
  void PickNodesToExtendTask(const BackupPath& path, int collision_limit,
                             PositionHistory& history,
                             std::vector<NodeToProcess>* receiver,
                             TaskWorkspace* workspace);

  // Check if the situation described by @depth under root and @position is a
  // safe two-fold or a draw by repetition and return the number of safe
  // repetitions and moves_left.
  std::pair<int, int> GetRepetitions(int depth, const Position& position);
  // Check if there is a reason to stop picking and pick @node.
  bool ShouldStopPickingHere(Node* node, bool is_root_node, int repetitions);
  void ProcessPickedTask(int batch_start, int batch_end);
  void ExtendNode(NodeToProcess& picked_node);
  template <typename Computation>
  void FetchSingleNodeResult(NodeToProcess* node_to_process,
                             const Computation& computation,
                             int idx_in_computation);
  void RunTasks(int tid);
  void ResetTasks();
  // Returns how many tasks there were.
  int WaitForTasks();

  Search* const search_;
  // List of nodes to process.
  std::vector<NodeToProcess> minibatch_;
  std::unique_ptr<CachingComputation> computation_;
  // History is reset and extended by PickNodeToExtend().
  PositionHistory history_;
  int number_out_of_order_ = 0;
  const SearchParams& params_;
  std::unique_ptr<Node> precached_node_;
  const bool moves_left_support_;
  IterationStats iteration_stats_;
  StoppersHints latest_time_manager_hints_;

  // Multigather task related fields.

  Mutex picking_tasks_mutex_;
  std::vector<PickTask> picking_tasks_;
  std::atomic<int> task_count_ = -1;
  std::atomic<int> task_taking_started_ = 0;
  std::atomic<int> tasks_taken_ = 0;
  std::atomic<int> completed_tasks_ = 0;
  std::condition_variable task_added_;
  std::vector<std::thread> task_threads_;
  std::vector<TaskWorkspace> task_workspaces_;
  TaskWorkspace main_workspace_;
  bool exiting_ = false;
};

}  // namespace lczero<|MERGE_RESOLUTION|>--- conflicted
+++ resolved
@@ -437,13 +437,9 @@
   // terminal or its child low node is a transposition. Also update bounds and
   // terminal status of node @n using information from its child low node.
   // Return true if adjustment happened.
-<<<<<<< HEAD
   bool MaybeAdjustForTerminalOrTransposition(Node* n, int nr, int nm,
-                                             std::shared_ptr<LowNode>& nl,
-=======
-  bool MaybeAdjustForTerminalOrTransposition(Node* n, const LowNode* nl,
->>>>>>> 699a40c3
-                                             float& v, float& d, float& m,
+                                             const LowNode* nl, float& v,
+                                             float& d, float& m,
                                              uint32_t& n_to_fix, float& v_delta,
                                              float& d_delta, float& m_delta,
                                              bool& update_parent_bounds) const;
