/*
  This file is part of Leela Chess Zero.
  Copyright (C) 2018-2019 The LCZero Authors

  Leela Chess is free software: you can redistribute it and/or modify
  it under the terms of the GNU General Public License as published by
  the Free Software Foundation, either version 3 of the License, or
  (at your option) any later version.

  Leela Chess is distributed in the hope that it will be useful,
  but WITHOUT ANY WARRANTY; without even the implied warranty of
  MERCHANTABILITY or FITNESS FOR A PARTICULAR PURPOSE.  See the
  GNU General Public License for more details.

  You should have received a copy of the GNU General Public License
  along with Leela Chess.  If not, see <http://www.gnu.org/licenses/>.

  Additional permission under GNU GPL version 3 section 7

  If you modify this Program, or any covered work, by linking or
  combining it with NVIDIA Corporation's libraries from the NVIDIA CUDA
  Toolkit and the NVIDIA CUDA Deep Neural Network library (or a
  modified version of those libraries), containing parts covered by the
  terms of the respective license agreement, the licensors of this
  Program grant you additional permission to convey the resulting work.
*/

#include "mcts/stoppers/stoppers.h"

#include "mcts/node.h"
#include "neural/cache.h"

namespace lczero {

///////////////////////////
// ChainedSearchStopper
///////////////////////////

bool ChainedSearchStopper::ShouldStop(const IterationStats& stats,
                                      StoppersHints* hints) {
  for (const auto& x : stoppers_) {
    if (x->ShouldStop(stats, hints)) return true;
  }
  return false;
}

void ChainedSearchStopper::AddStopper(std::unique_ptr<SearchStopper> stopper) {
  if (stopper) stoppers_.push_back(std::move(stopper));
}

void ChainedSearchStopper::OnSearchDone(const IterationStats& stats) {
  for (const auto& x : stoppers_) x->OnSearchDone(stats);
}

///////////////////////////
// VisitsStopper
///////////////////////////

bool VisitsStopper::ShouldStop(const IterationStats& stats,
                               StoppersHints* hints) {
  if (populate_remaining_playouts_) {
    hints->UpdateEstimatedRemainingPlayouts(nodes_limit_ - stats.total_nodes);
  }
  if (stats.total_nodes >= nodes_limit_) {
    LOGFILE << "Stopped search: Reached visits limit: " << stats.total_nodes
            << ">=" << nodes_limit_;
    return true;
  }
  return false;
}

///////////////////////////
// PlayoutsStopper
///////////////////////////

bool PlayoutsStopper::ShouldStop(const IterationStats& stats,
                                 StoppersHints* hints) {
  if (populate_remaining_playouts_) {
    hints->UpdateEstimatedRemainingPlayouts(nodes_limit_ -
                                            stats.nodes_since_movestart);
  }
  if (stats.nodes_since_movestart >= nodes_limit_) {
    LOGFILE << "Stopped search: Reached playouts limit: "
            << stats.nodes_since_movestart << ">=" << nodes_limit_;
    return true;
  }
  return false;
}

///////////////////////////
// MemoryWatchingStopper
///////////////////////////

namespace {
const size_t kAvgNodeSize =
    sizeof(Node) + MemoryWatchingStopper::kAvgMovesPerPosition * sizeof(Edge);
const size_t kAvgCacheItemSize =
    NNCache::GetItemStructSize() + sizeof(CachedNNRequest) +
    sizeof(CachedNNRequest::IdxAndProb) *
        MemoryWatchingStopper::kAvgMovesPerPosition;
}  // namespace

MemoryWatchingStopper::MemoryWatchingStopper(int cache_size, int ram_limit_mb,
                                             bool populate_remaining_playouts)
    : VisitsStopper(
          (ram_limit_mb * 1000000LL - cache_size * kAvgCacheItemSize) /
              kAvgNodeSize,
          populate_remaining_playouts) {
  LOGFILE << "RAM limit " << ram_limit_mb << "MB. Cache takes "
          << cache_size * kAvgCacheItemSize / 1000000
          << "MB. Remaining memory is enough for " << GetVisitsLimit()
          << " nodes.";
}

///////////////////////////
// TimelimitStopper
///////////////////////////

TimeLimitStopper::TimeLimitStopper(int64_t time_limit_ms)
    : time_limit_ms_(time_limit_ms) {}

bool TimeLimitStopper::ShouldStop(const IterationStats& stats,
                                  StoppersHints* hints) {
  hints->UpdateEstimatedRemainingTimeMs(time_limit_ms_ -
                                        stats.time_since_movestart);
  if (stats.time_since_movestart >= time_limit_ms_) {
    LOGFILE << "Stopping search: Ran out of time.";
    return true;
  }
  return false;
}

int64_t TimeLimitStopper::GetTimeLimitMs() const { return time_limit_ms_; }

///////////////////////////
// DepthStopper
///////////////////////////
bool DepthStopper::ShouldStop(const IterationStats& stats, StoppersHints*) {
  if (stats.average_depth >= depth_) {
    LOGFILE << "Stopped search: Reached depth.";
    return true;
  }
  return false;
}

///////////////////////////
// KldGainStopper
///////////////////////////

KldGainStopper::KldGainStopper(float min_gain, int average_interval)
    : min_gain_(min_gain), average_interval_(average_interval) {}

bool KldGainStopper::ShouldStop(const IterationStats& stats, StoppersHints*) {
  Mutex::Lock lock(mutex_);
  const auto new_child_nodes = stats.total_nodes - 1.0;
  if (new_child_nodes < prev_child_nodes_ + average_interval_) return false;

  const auto new_visits = stats.edge_n;
  if (!prev_visits_.empty()) {
    double kldgain = 0.0;
    for (decltype(new_visits)::size_type i = 0; i < new_visits.size(); i++) {
      double o_p = prev_visits_[i] / prev_child_nodes_;
      double n_p = new_visits[i] / new_child_nodes;
      if (prev_visits_[i] != 0) kldgain += o_p * log(o_p / n_p);
    }
    if (kldgain / (new_child_nodes - prev_child_nodes_) < min_gain_) {
      LOGFILE << "Stopping search: KLDGain per node too small.";
      return true;
    }
  }
  prev_visits_ = new_visits;
  prev_child_nodes_ = new_child_nodes;
  return false;
}

///////////////////////////
// SmartPruningStopper
///////////////////////////

namespace {
const int kSmartPruningToleranceMs = 200;
const int kSmartPruningToleranceNodes = 300;
}  // namespace

SmartPruningStopper::SmartPruningStopper(float smart_pruning_factor,
                                         int64_t minimum_batches)
    : smart_pruning_factor_(smart_pruning_factor),
      minimum_batches_(minimum_batches) {}

bool SmartPruningStopper::ShouldStop(const IterationStats& stats,
                                     StoppersHints* hints) {
  if (smart_pruning_factor_ <= 0.0) return false;
  Mutex::Lock lock(mutex_);
  if (stats.edge_n.size() == 1) {
    LOGFILE << "Only one possible move. Moving immediately.";
    return true;
  }
  if (stats.edge_n.size() <= static_cast<size_t>(stats.num_losing_edges) +
                                 (stats.may_resign ? 0 : 1)) {
    LOGFILE << "At most one non losing move, stopping search.";
    return true;
  }
  if (stats.win_found) {
    LOGFILE << "Terminal win found, stopping search.";
    return true;
  }
  if (stats.nodes_since_movestart > 0 && !first_eval_time_) {
    first_eval_time_ = stats.time_since_movestart;
    return false;
  }
  if (!first_eval_time_) return false;
  if (stats.edge_n.size() == 0) return false;
  if (stats.time_since_movestart <
      *first_eval_time_ + kSmartPruningToleranceMs) {
    return false;
  }

  const auto nodes = stats.nodes_since_movestart + kSmartPruningToleranceNodes;
  const auto time = stats.time_since_movestart - *first_eval_time_;
  // If nps is populated by someone who knows better, use it. Otherwise use the
  // value calculated here.
  const auto nps = hints->GetEstimatedNps().value_or(1000LL * nodes / time + 1);

  const double remaining_time_s = hints->GetEstimatedRemainingTimeMs() / 1000.0;
  const auto remaining_playouts =
      std::min(remaining_time_s * nps / smart_pruning_factor_,
               hints->GetEstimatedRemainingPlayouts() / smart_pruning_factor_);

  // May overflow if (nps/smart_pruning_factor) > 180 000 000, but that's not
  // very realistic.
  hints->UpdateEstimatedRemainingPlayouts(remaining_playouts);
  if (stats.batches_since_movestart < minimum_batches_) return false;

  // Don't stop early unless node with highest visits also has the
  // highest Expected Q.

  // When calculating Expected Q, what prior is suitable? If we accept
  // pruning, then we should also play the move that made us think
  // pruning is appropriate, ie reject pruning if another move will be
  // played. When move selection is done,
  // stats.move_selection_visits_scaling_power and total node budget
  // is used. It is thus safe to reject when those priors give another
  // move than the most visited child. But we are free to reject at
  // lower level of certainty, e.g. at evaluted_nodes (aggressive), or
  // (evaluted_nodes + budget_nodes) / 2, or min(evaluated_nodes *
  // 1.2, budget_nodes).

  // If we reject we should also override
  // PUCT, otherwise most new nodes will be wasted on the most visited
  // child.

  // Can we do better than that by override PUCT even
  // when no pruning is suggested? The parameter
  // stats.override_PUCT_node_budget_threshold gives a threshold for
  // when we are allowed to try that. But what prior is suitable in that case?
  // for now just use the same prior.

  float beta_prior_base = std::min(nodes * 1.2, nodes + remaining_playouts);
  float beta_prior_scaler = stats.move_selection_visits_scaling_power;
  // float beta_prior_scaler = pow(nodes/(nodes + remaining_playouts), 0.5);
  const float beta_prior = pow(beta_prior_base, beta_prior_scaler);

  float highest_q = -1.0f;
  uint32_t my_largest_n = 0;
  long unsigned int index_of_highest_q = 0;
  long unsigned int index_of_largest_n = 0;

  // Calculate expected Q
  const float alpha_prior = 0.0f; // if set to 1.0f then there will be problems when Q == -1 (Expected Q will be larger than -1)
  float winrate = 0.0f;
  int visits = 0;
  float alpha = 0.0f;
  float beta = 0.0f;
  std::vector<float> expected_q(stats.q.size());
  // float expected_q = 0.0f;
  
  for (long unsigned int i = 0; i < stats.q.size(); i++) {
      winrate = (stats.q[i] + 1) * 0.5;
      visits = stats.edge_n[i];
      alpha = winrate * visits + alpha_prior;
      beta = visits - alpha + beta_prior;
      expected_q[i] = alpha / (alpha + beta);
      // transpose back to [-1, 1] to ease comparison with raw Q while debugging
      expected_q[i] = expected_q[i] * 2 - 1;
    
      if(expected_q[i] > highest_q){
	index_of_highest_q = i;
	highest_q = expected_q[i];
      }

    if(stats.edge_n[i] > my_largest_n){
      index_of_largest_n = i;
      my_largest_n = stats.edge_n[i];
    }
  }

  uint32_t largest_n = 0;
  uint32_t second_largest_n = 0;
  for (auto n : stats.edge_n) {
    if (n > largest_n) {
      second_largest_n = largest_n;
      largest_n = n;
    } else if (n > second_largest_n) {
      second_largest_n = n;
    }
  }

  float proportion_left = 1 - nodes/(nodes + remaining_playouts);

  if (remaining_playouts < (largest_n - second_largest_n)) {
<<<<<<< HEAD

    // Reject early stop if Leela and the the helper disagrees about
    // the move, in which case we force Leela to spend nodes on the
    // recommended move

    // if(!stats.agreement_between_Leela_and_helper){
    //   // Don't stop search yet.
      
    //   // When should we force Leela to spend some nodes on the helpers recommended move, and when just let her search freely?
    //   // For a starter, force Leela to spend nodes if the helper recommended node has few visits, say less than 90% of Leelas favourite.
    //   float ratio = stats.helper_recommended_node_visits / (float)stats.Leelas_preferred_child_node_visits;
    //   float min_ratio = 0.5;
    //   if(ratio < min_ratio){
    // 	LOGFILE << "Rejecting smart pruning since the helper recommended move have only " << ratio << " of the number of visits that Leelas preferred move has. Since that ratio is below " << min_ratio << ", I will force Leela to visit that node (which has edge number: " << stats.helper_recommended_index << ") until next check.";
    // 	hints->UpdateIndexOfBestEdge(stats.helper_recommended_index);
    // 	return false;
    //   }
    // }

    // Reject early stop if Expected Q and N disagrees.
    if(index_of_largest_n != index_of_highest_q){
      // LOGFILE << "ratio evaluated/budgeted=" << nodes/(nodes + remaining_playouts) << " Rejected smart pruning since child (" << index_of_largest_n << ") is the child with largest n=" << stats.edge_n[index_of_largest_n] << ", but has lower Expected Q=" << expected_q[index_of_largest_n] << "(raw Q=" << stats.q[index_of_largest_n] << ") than child (" << index_of_highest_q << ") which has Expected Q=" << expected_q[index_of_highest_q] << "(raw Q=" << stats.q[index_of_highest_q] << ") and n=" << stats.edge_n[index_of_highest_q] << " beta_prior=" << beta_prior << " beta_prior_base=" << beta_prior_base << " beta_prior_scaler=" << beta_prior_scaler << " nodes=" << nodes << " remaining playouts=" << remaining_playouts; 
      // Help search to focus on this child:
      hints->UpdateIndexOfBestEdge(index_of_highest_q);
      return false;
    } else {
      LOGFILE << "ratio evaluated/budgeted=" << nodes/(nodes + remaining_playouts) << " Accepted smart pruning since child with largest n: " <<
    	index_of_largest_n << ", which has " << my_largest_n << " visits also has highest Expected Q=" << expected_q[index_of_largest_n] << " (raw Q=" << stats.q[index_of_largest_n] << ", beta_prior=" << beta_prior << ") beta_prior=" << beta_prior << " beta_prior_base=" << beta_prior_base << " beta_prior_scaler=" << beta_prior_scaler << " nodes=" << nodes << " remaining playouts=" << remaining_playouts;

      // LOGFILE << "Helper claims this move is best: " << search_->search_stats_->winning_move_.as_string();
    }

    LOGFILE << remaining_playouts << " playouts remaining. Best move has "
            << largest_n << " visits, second best -- " << second_largest_n
=======
    LOGFILE << std::fixed << remaining_playouts
            << " playouts remaining. Best move has " << largest_n
            << " visits, second best -- " << second_largest_n
>>>>>>> edbd8a82
            << ". Difference is " << (largest_n - second_largest_n)
            << ", so stopping the search after "
            << stats.batches_since_movestart << " batches.";

    return true;
  }

  if(index_of_largest_n != index_of_highest_q){
    if( proportion_left < 1 - stats.override_PUCT_node_budget_threshold ){
      // Help search to focus on this child:
      hints->UpdateIndexOfBestEdge(index_of_highest_q);
      LOGFILE << "ratio evaluated/budgeted=" << nodes/(nodes + remaining_playouts) << " Interfering with PUCT since remaining nodes is less than " << 1 - stats.override_PUCT_node_budget_threshold << " of budget and best root-edge hasn't the most visits: promising node has " << stats.edge_n[index_of_highest_q] << " nodes and most visited node has " << stats.edge_n[index_of_largest_n] << " visits." << " beta_prior=" << beta_prior << " beta_prior_base=" << beta_prior_base << " beta_prior_scaler=" << beta_prior_scaler << " nodes=" << nodes << " remaining playouts=" << remaining_playouts; 
    }
  }

  return false;
}

}  // namespace lczero<|MERGE_RESOLUTION|>--- conflicted
+++ resolved
@@ -308,7 +308,6 @@
   float proportion_left = 1 - nodes/(nodes + remaining_playouts);
 
   if (remaining_playouts < (largest_n - second_largest_n)) {
-<<<<<<< HEAD
 
     // Reject early stop if Leela and the the helper disagrees about
     // the move, in which case we force Leela to spend nodes on the
@@ -341,13 +340,9 @@
       // LOGFILE << "Helper claims this move is best: " << search_->search_stats_->winning_move_.as_string();
     }
 
-    LOGFILE << remaining_playouts << " playouts remaining. Best move has "
-            << largest_n << " visits, second best -- " << second_largest_n
-=======
     LOGFILE << std::fixed << remaining_playouts
             << " playouts remaining. Best move has " << largest_n
             << " visits, second best -- " << second_largest_n
->>>>>>> edbd8a82
             << ". Difference is " << (largest_n - second_largest_n)
             << ", so stopping the search after "
             << stats.batches_since_movestart << " batches.";
