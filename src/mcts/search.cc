/*
  This file is part of Leela Chess Zero.
  Copyright (C) 2018-2019 The LCZero Authors

  Leela Chess is free software: you can redistribute it and/or modify
  it under the terms of the GNU General Public License as published by
  the Free Software Foundation, either version 3 of the License, or
  (at your option) any later version.

  Leela Chess is distributed in the hope that it will be useful,
  but WITHOUT ANY WARRANTY; without even the implied warranty of
  MERCHANTABILITY or FITNESS FOR A PARTICULAR PURPOSE.  See the
  GNU General Public License for more details.

  You should have received a copy of the GNU General Public License
  along with Leela Chess.  If not, see <http://www.gnu.org/licenses/>.

  Additional permission under GNU GPL version 3 section 7

  If you modify this Program, or any covered work, by linking or
  combining it with NVIDIA Corporation's libraries from the NVIDIA CUDA
  Toolkit and the NVIDIA CUDA Deep Neural Network library (or a
  modified version of those libraries), containing parts covered by the
  terms of the respective license agreement, the licensors of this
  Program grant you additional permission to convey the resulting work.
*/

#include "mcts/search.h"

#include <algorithm>
#include <array>
#include <chrono>
#include <cmath>
#include <iomanip>
#include <iostream>
#include <iterator>
#include <memory>
#include <sstream>
#include <thread>

#include "mcts/node.h"
#include "utils/fastmath.h"
#include "utils/random.h"
#include "utils/spinhelper.h"

namespace lczero {

namespace {
// Maximum delay between outputting "uci info" when nothing interesting happens.
const int kUciInfoMinimumFrequencyMs = 5000;

MoveList MakeRootMoveFilter(const MoveList& searchmoves,
                            SyzygyTablebase* syzygy_tb,
                            const PositionHistory& history, bool fast_play,
                            std::atomic<int>* tb_hits, bool* dtz_success) {
  assert(tb_hits);
  assert(dtz_success);
  // Search moves overrides tablebase.
  if (!searchmoves.empty()) return searchmoves;
  const auto& board = history.Last().GetBoard();
  MoveList root_moves;
  if (!syzygy_tb || !board.castlings().no_legal_castle() ||
      (board.ours() | board.theirs()).count() > syzygy_tb->max_cardinality()) {
    return root_moves;
  }
  if (syzygy_tb->root_probe(
          history.Last(), fast_play || history.DidRepeatSinceLastZeroingMove(),
          &root_moves)) {
    *dtz_success = true;
    tb_hits->fetch_add(1, std::memory_order_acq_rel);
  } else if (syzygy_tb->root_probe_wdl(history.Last(), &root_moves)) {
    tb_hits->fetch_add(1, std::memory_order_acq_rel);
  }
  return root_moves;
}

class MEvaluator {
 public:
  MEvaluator()
      : enabled_{false},
        m_slope_{0.0f},
        m_cap_{0.0f},
        a_constant_{0.0f},
        a_linear_{0.0f},
        a_square_{0.0f},
        q_threshold_{0.0f},
        parent_m_{0.0f} {}

  MEvaluator(const SearchParams& params, const Node* parent = nullptr)
      : enabled_{true},
        m_slope_{params.GetMovesLeftSlope()},
        m_cap_{params.GetMovesLeftMaxEffect()},
        a_constant_{params.GetMovesLeftConstantFactor()},
        a_linear_{params.GetMovesLeftScaledFactor()},
        a_square_{params.GetMovesLeftQuadraticFactor()},
        q_threshold_{params.GetMovesLeftThreshold()},
        parent_m_{parent ? parent->GetM() : 0.0f},
        parent_within_threshold_{parent ? WithinThreshold(parent, q_threshold_)
                                        : false} {}

  void SetParent(const Node* parent) {
    assert(parent);
    if (enabled_) {
      parent_m_ = parent->GetM();
      parent_within_threshold_ = WithinThreshold(parent, q_threshold_);
    }
  }

  // Calculates the utility for favoring shorter wins and longer losses.
  float GetMUtility(Node* child, float q) const {
    if (!enabled_ || !parent_within_threshold_) return 0.0f;
    const float child_m = child->GetM();
    float m = std::clamp(m_slope_ * (child_m - parent_m_), -m_cap_, m_cap_);
    m *= FastSign(-q);
    if (q_threshold_ > 0.0f && q_threshold_ < 1.0f) {
      // This allows a smooth M effect with higher q thresholds, which is
      // necessary for using MLH together with contempt.
      q = std::max(0.0f, (std::abs(q) - q_threshold_)) / (1.0f - q_threshold_);
    }
    m *= a_constant_ + a_linear_ * std::abs(q) + a_square_ * q * q;
    return m;
  }

  float GetMUtility(const EdgeAndNode& child, float q) const {
    if (!enabled_ || !parent_within_threshold_) return 0.0f;
    if (child.GetN() == 0) return GetDefaultMUtility();
    return GetMUtility(child.node(), q);
  }

  // The M utility to use for unvisited nodes.
  float GetDefaultMUtility() const { return 0.0f; }

 private:
  static bool WithinThreshold(const Node* parent, float q_threshold) {
    return std::abs(parent->GetQ(0.0f)) > q_threshold;
  }

  const bool enabled_;
  const float m_slope_;
  const float m_cap_;
  const float a_constant_;
  const float a_linear_;
  const float a_square_;
  const float q_threshold_;
  float parent_m_ = 0.0f;
  bool parent_within_threshold_ = false;
};

}  // namespace

Search::Search(NodeTree* dag, Network* network,
               std::unique_ptr<UciResponder> uci_responder,
               const MoveList& searchmoves,
               std::chrono::steady_clock::time_point start_time,
               std::unique_ptr<SearchStopper> stopper, bool infinite,
               bool ponder, const OptionsDict& options, NNCache* cache,
               SyzygyTablebase* syzygy_tb)
    : ok_to_respond_bestmove_(!infinite && !ponder),
      stopper_(std::move(stopper)),
      root_node_(dag->GetCurrentHead()),
      cache_(cache),
      dag_(dag),
      syzygy_tb_(syzygy_tb),
      played_history_(dag->GetPositionHistory()),
      network_(network),
      params_(options),
      searchmoves_(searchmoves),
      start_time_(start_time),
      initial_visits_(root_node_->GetN()),
      root_move_filter_(MakeRootMoveFilter(
          searchmoves_, syzygy_tb_, played_history_,
          params_.GetSyzygyFastPlay(), &tb_hits_, &root_is_in_dtz_)),
      uci_responder_(std::move(uci_responder)) {
  if (params_.GetMaxConcurrentSearchers() != 0) {
    pending_searchers_.store(params_.GetMaxConcurrentSearchers(),
                             std::memory_order_release);
  }
  contempt_mode_ = params_.GetContemptMode();
  // Make sure the contempt mode is never "play" beyond this point.
  if (contempt_mode_ == ContemptMode::PLAY) {
    if (infinite) {
      // For infinite search disable contempt, only "white"/"black" make sense.
      contempt_mode_ = ContemptMode::NONE;
      // Issue a warning only if contempt mode would have an effect.
      if (params_.GetWDLRescaleDiff() != 0.0f) {
        std::vector<ThinkingInfo> info(1);
        info.back().comment =
            "WARNING: Contempt mode set to 'disable' as 'play' not supported "
            "for infinite search.";
        uci_responder_->OutputThinkingInfo(&info);
      }
    } else {
      // Otherwise set it to the root move's side, unless pondering.
      contempt_mode_ = played_history_.IsBlackToMove() != ponder
                           ? ContemptMode::BLACK
                           : ContemptMode::WHITE;
    }
  }
}

namespace {
void ApplyDirichletNoise(Node* node, float eps, double alpha) {
  float total = 0;
  std::vector<float> noise;

  for (int i = 0; i < node->GetNumEdges(); ++i) {
    float eta = Random::Get().GetGamma(alpha, 1.0);
    noise.emplace_back(eta);
    total += eta;
  }

  if (total < std::numeric_limits<float>::min()) return;

  int noise_idx = 0;
  for (const auto& child : node->Edges()) {
    auto* edge = child.edge();
    edge->SetP(edge->GetP() * (1 - eps) + eps * noise[noise_idx++] / total);
  }
}
}  // namespace

namespace {
// WDL conversion formula based on random walk model.
inline double WDLRescale(float& v, float& d, float wdl_rescale_ratio,
                         float wdl_rescale_diff, float sign, bool invert) {
  if (invert) {
    wdl_rescale_diff = -wdl_rescale_diff;
    wdl_rescale_ratio = 1.0f / wdl_rescale_ratio;
  }
  auto w = (1 + v - d) / 2;
  auto l = (1 - v - d) / 2;
  // Safeguard against numerical issues; skip WDL transformation if WDL is too
  // extreme.
  const float eps = 0.0001f;
  if (w > eps && d > eps && l > eps && w < (1.0f - eps) && d < (1.0f - eps) &&
      l < (1.0f - eps)) {
    auto a = FastLog(1 / l - 1);
    auto b = FastLog(1 / w - 1);
    auto s = 2 / (a + b);
    // Safeguard against unrealistically broad WDL distributions coming from
    // the NN. Could be made into a parameter, but probably unnecessary.
    const float max_reasonable_s = 1.4f;
    if (!invert) s = std::min(max_reasonable_s, s);
    auto mu = (a - b) / (a + b);
    auto s_new = s * wdl_rescale_ratio;
    if (invert) {
      std::swap(s, s_new);
      s = std::min(max_reasonable_s, s);
    }
    auto mu_new = mu + sign * s * s * wdl_rescale_diff;
    auto w_new = FastLogistic((-1.0f + mu_new) / s_new);
    auto l_new = FastLogistic((-1.0f - mu_new) / s_new);
    v = w_new - l_new;
    d = std::max(0.0f, 1.0f - w_new - l_new);
    return mu_new;
  }
  return 0;
}
}  // namespace

void Search::SendUciInfo() REQUIRES(nodes_mutex_) REQUIRES(counters_mutex_) {
  const auto max_pv = params_.GetMultiPv();
  const auto edges = GetBestChildrenNoTemperature(root_node_, max_pv, 0);
  const auto score_type = params_.GetScoreType();
  const auto per_pv_counters = params_.GetPerPvCounters();
  const auto display_cache_usage = params_.GetDisplayCacheUsage();
  const auto draw_score = GetDrawScore(false);

  std::vector<ThinkingInfo> uci_infos;

  // Info common for all multipv variants.
  ThinkingInfo common_info;
  common_info.depth = cum_depth_ / (total_playouts_ ? total_playouts_ : 1);
  common_info.seldepth = max_depth_;
  common_info.time = GetTimeSinceStart();
  if (!per_pv_counters) {
    common_info.nodes = total_playouts_ + initial_visits_;
  }
  if (display_cache_usage) {
    common_info.hashfull =
        cache_->GetSize() * 1000LL / std::max(cache_->GetCapacity(), 1);
  }
  if (nps_start_time_) {
    const auto time_since_first_batch_ms =
        std::chrono::duration_cast<std::chrono::milliseconds>(
            std::chrono::steady_clock::now() - *nps_start_time_)
            .count();
    if (time_since_first_batch_ms > 0) {
      common_info.nps = total_playouts_ * 1000 / time_since_first_batch_ms;
    }
  }
  common_info.tb_hits = tb_hits_.load(std::memory_order_acquire);

  int multipv = 0;
  const auto default_q = -root_node_->GetQ(-draw_score);
  const auto default_wl = -root_node_->GetWL();
  const auto default_d = root_node_->GetD();
  for (const auto& edge : edges) {
    ++multipv;
    uci_infos.emplace_back(common_info);
    auto& uci_info = uci_infos.back();
    auto wl = edge.GetWL(default_wl);
    auto d = edge.GetD(default_d);
    float mu_uci = 0.0f;
    if (score_type == "WDL_mu" || (params_.GetWDLRescaleDiff() != 0.0f &&
                                   contempt_mode_ != ContemptMode::NONE)) {
      auto sign = ((contempt_mode_ == ContemptMode::BLACK) ==
                   played_history_.IsBlackToMove())
                      ? 1.0f
                      : -1.0f;
      mu_uci = WDLRescale(
          wl, d, params_.GetWDLRescaleRatio(),
          contempt_mode_ == ContemptMode::NONE
              ? 0
              : params_.GetWDLRescaleDiff() * params_.GetWDLEvalObjectivity(),
          sign, true);
    }
    const auto q = edge.GetQ(default_q, draw_score);
    if (edge.IsTerminal() && wl != 0.0f) {
      uci_info.mate = std::copysign(
          std::round(edge.GetM(0.0f) + 1) / 2 + (edge.IsTbTerminal() ? 100 : 0),
          wl);
    } else if (score_type == "centipawn_with_drawscore") {
      uci_info.score = 90 * tan(1.5637541897 * q);
    } else if (score_type == "centipawn") {
      uci_info.score = 90 * tan(1.5637541897 * wl);
    } else if (score_type == "centipawn_2019") {
      uci_info.score = 295 * wl / (1 - 0.976953126 * std::pow(wl, 14));
    } else if (score_type == "centipawn_2018") {
      uci_info.score = 290.680623072 * tan(1.548090806 * wl);
    } else if (score_type == "win_percentage") {
      uci_info.score = wl * 5000 + 5000;
    } else if (score_type == "Q") {
      uci_info.score = q * 10000;
    } else if (score_type == "W-L") {
      uci_info.score = wl * 10000;
    } else if (score_type == "WDL_mu") {
      // Reports the WDL mu value whenever it is reasonable, and defaults to
      // centipawn otherwise.
      const float centipawn_fallback_threshold = 0.996f;
      float centipawn_score = 90 * tan(1.5637541897 * wl);
      uci_info.score =
          mu_uci != 0.0f && std::abs(wl) + d < centipawn_fallback_threshold &&
                  (std::abs(mu_uci) < 1.0f ||
                   std::abs(centipawn_score) < std::abs(100 * mu_uci))
              ? 100 * mu_uci
              : centipawn_score;
    }

    auto wdl_w =
        std::max(0, static_cast<int>(std::round(500.0 * (1.0 + wl - d))));
    auto wdl_l =
        std::max(0, static_cast<int>(std::round(500.0 * (1.0 - wl - d))));
    // Using 1000-w-l so that W+D+L add up to 1000.0.
    auto wdl_d = 1000 - wdl_w - wdl_l;
    if (wdl_d < 0) {
      wdl_w = std::min(1000, std::max(0, wdl_w + wdl_d / 2));
      wdl_l = 1000 - wdl_w;
      wdl_d = 0;
    }
    uci_info.wdl = ThinkingInfo::WDL{wdl_w, wdl_d, wdl_l};
    if (network_->GetCapabilities().has_mlh()) {
      uci_info.moves_left = static_cast<int>(
          (1.0f + edge.GetM(1.0f + root_node_->GetM())) / 2.0f);
    }
    if (max_pv > 1) uci_info.multipv = multipv;
    if (per_pv_counters) uci_info.nodes = edge.GetN();
    bool flip = played_history_.IsBlackToMove();
    int depth = 0;
    auto history = played_history_;
    for (auto iter = edge; iter;
         iter = GetBestChildNoTemperature(iter.node(), depth), flip = !flip) {
      uci_info.pv.push_back(iter.GetMove(flip));
      history.Append(iter.GetMove());
      // Last edge was dangling or a draw by repetition, cannot continue.
      if (!iter.node() || history.Last().GetRepetitions() >= 2) break;
      depth += 1;
    }
  }

  if (!uci_infos.empty()) last_outputted_uci_info_ = uci_infos.front();
  if (current_best_edge_ && !edges.empty()) {
    last_outputted_info_edge_ = current_best_edge_.edge();
  }

  uci_responder_->OutputThinkingInfo(&uci_infos);
}

// Decides whether anything important changed in stats and new info should be
// shown to a user.
void Search::MaybeOutputInfo() {
  SharedMutex::Lock lock(nodes_mutex_);
  Mutex::Lock counters_lock(counters_mutex_);
  if (!bestmove_is_sent_ && current_best_edge_ &&
      (current_best_edge_.edge() != last_outputted_info_edge_ ||
       last_outputted_uci_info_.depth !=
           static_cast<int>(cum_depth_ /
                            (total_playouts_ ? total_playouts_ : 1)) ||
       last_outputted_uci_info_.seldepth != max_depth_ ||
       last_outputted_uci_info_.time + kUciInfoMinimumFrequencyMs <
           GetTimeSinceStart())) {
    SendUciInfo();
    if (params_.GetLogLiveStats()) {
      SendMovesStats();
    }
    if (stop_.load(std::memory_order_acquire) && !ok_to_respond_bestmove_) {
      std::vector<ThinkingInfo> info(1);
      info.back().comment =
          "WARNING: Search has reached limit and does not make any progress.";
      uci_responder_->OutputThinkingInfo(&info);
    }
  }
}

int64_t Search::GetTimeSinceStart() const {
  return std::chrono::duration_cast<std::chrono::milliseconds>(
             std::chrono::steady_clock::now() - start_time_)
      .count();
}

int64_t Search::GetTimeSinceFirstBatch() const REQUIRES(counters_mutex_) {
  if (!nps_start_time_) return 0;
  return std::chrono::duration_cast<std::chrono::milliseconds>(
             std::chrono::steady_clock::now() - *nps_start_time_)
      .count();
}

// Root is depth 0, i.e. even depth.
float Search::GetDrawScore(bool is_odd_depth) const {
  return (is_odd_depth == played_history_.IsBlackToMove()
              ? params_.GetDrawScore()
              : -params_.GetDrawScore());
}

namespace {
inline float GetFpu(const SearchParams& params, Node* node, bool is_root_node,
                    float draw_score) {
  const auto value = params.GetFpuValue(is_root_node);
  return params.GetFpuAbsolute(is_root_node)
             ? value
             : -node->GetQ(-draw_score) -
                   value * std::sqrt(node->GetVisitedPolicy());
}

// Faster version for if visited_policy is readily available already.
inline float GetFpu(const SearchParams& params, Node* node, bool is_root_node,
                    float draw_score, float visited_pol) {
  const auto value = params.GetFpuValue(is_root_node);
  return params.GetFpuAbsolute(is_root_node)
             ? value
             : -node->GetQ(-draw_score) - value * std::sqrt(visited_pol);
}

inline float ComputeCpuct(const SearchParams& params, uint32_t N,
                          bool is_root_node) {
  const float init = params.GetCpuct(is_root_node);
  const float k = params.GetCpuctFactor(is_root_node);
  const float base = params.GetCpuctBase(is_root_node);
  return init + (k ? k * FastLog((N + base) / base) : 0.0f);
}
}  // namespace

std::vector<std::string> Search::GetVerboseStats(Node* node) const {
  const bool is_root = (node == root_node_);
  const bool is_odd_depth = !is_root;
  const bool is_black_to_move = (played_history_.IsBlackToMove() == is_root);
  const float draw_score = GetDrawScore(is_odd_depth);
  const float fpu = GetFpu(params_, node, is_root, draw_score);
  const float cpuct = ComputeCpuct(params_, node->GetTotalVisits(), is_root);
  const float U_coeff =
      cpuct * std::sqrt(std::max(node->GetChildrenVisits(), 1u));
  std::vector<EdgeAndNode> edges;
  for (const auto& edge : node->Edges()) edges.push_back(edge);

  std::sort(edges.begin(), edges.end(),
            [&fpu, &U_coeff, &draw_score](EdgeAndNode a, EdgeAndNode b) {
              return std::forward_as_tuple(
                         a.GetN(), a.GetQ(fpu, draw_score) + a.GetU(U_coeff)) <
                     std::forward_as_tuple(
                         b.GetN(), b.GetQ(fpu, draw_score) + b.GetU(U_coeff));
            });

  auto print = [](auto* oss, auto pre, auto v, auto post, auto w, int p = 0) {
    *oss << pre << std::setw(w) << std::setprecision(p) << v << post;
  };
  auto print_head = [&](auto* oss, auto label, int i, auto n, auto f, auto p) {
    *oss << std::fixed;
    print(oss, "", label, " ", 5);
    print(oss, "(", i, ") ", 4);
    *oss << std::right;
    print(oss, "N: ", n, " ", 7);
    print(oss, "(+", f, ") ", 2);
    print(oss, "(P: ", p * 100, "%) ", 5, p >= 0.99995f ? 1 : 2);
  };
  auto print_stats = [&](auto* oss, const auto* n) {
    const auto sign = n == node ? -1 : 1;
    if (n) {
      print(oss, "(WL: ", sign * n->GetWL(), ") ", 8, 5);
      print(oss, "(D: ", n->GetD(), ") ", 5, 3);
      print(oss, "(M: ", n->GetM(), ") ", 4, 1);
    } else {
      *oss << "(WL:  -.-----) (D: -.---) (M:  -.-) ";
    }
    print(oss, "(Q: ", n ? sign * n->GetQ(sign * draw_score) : fpu, ") ", 8, 5);
  };
  auto print_tail = [&](auto* oss, const auto* n) {
    const auto sign = n == node ? -1 : 1;
    std::optional<float> v;
    if (n && n->IsTerminal()) {
      v = n->GetQ(sign * draw_score);
    } else if (n) {
      auto history = played_history_;
      if (!is_root) {
        history.Append(node->GetMove());
      }
      NNCacheLock nneval = GetCachedNNEval(history);
      if (nneval) v = -nneval->eval->q;
    }
    if (v) {
      print(oss, "(V: ", sign * *v, ") ", 7, 4);
    } else {
      *oss << "(V:  -.----) ";
    }

    if (n) {
      auto [lo, up] = n->GetBounds();
      if (sign == -1) {
        lo = -lo;
        up = -up;
        std::swap(lo, up);
      }
      *oss << (lo == up
                   ? "(T) "
                   : lo == GameResult::DRAW && up == GameResult::WHITE_WON
                         ? "(W) "
                         : lo == GameResult::BLACK_WON && up == GameResult::DRAW
                               ? "(L) "
                               : "");
    }
  };

  std::vector<std::string> infos;
  const auto m_evaluator = network_->GetCapabilities().has_mlh()
                               ? MEvaluator(params_, node)
                               : MEvaluator();
  for (const auto& edge : edges) {
    float Q = edge.GetQ(fpu, draw_score);
    float M = m_evaluator.GetMUtility(edge, Q);
    std::ostringstream oss;
    oss << std::left;
    // TODO: should this be displaying transformed index?
    print_head(&oss, edge.GetMove(is_black_to_move).as_string(),
               edge.GetMove().as_nn_index(0), edge.GetN(), edge.GetNInFlight(),
               edge.GetP());
    print_stats(&oss, edge.node());
    print(&oss, "(U: ", edge.GetU(U_coeff), ") ", 6, 5);
    print(&oss, "(S: ", Q + edge.GetU(U_coeff) + M, ") ", 8, 5);
    print_tail(&oss, edge.node());
    infos.emplace_back(oss.str());
  }

  // Include stats about the node in similar format to its children above.
  std::ostringstream oss;
  print_head(&oss, "node ", node->GetNumEdges(), node->GetN(),
             node->GetNInFlight(), node->GetVisitedPolicy());
  print_stats(&oss, node);
  print_tail(&oss, node);
  infos.emplace_back(oss.str());
  return infos;
}

void Search::SendMovesStats() const REQUIRES(counters_mutex_) {
  auto move_stats = GetVerboseStats(root_node_);

  if (params_.GetVerboseStats()) {
    std::vector<ThinkingInfo> infos;
    std::transform(move_stats.begin(), move_stats.end(),
                   std::back_inserter(infos), [](const std::string& line) {
                     ThinkingInfo info;
                     info.comment = line;
                     return info;
                   });
    uci_responder_->OutputThinkingInfo(&infos);
  } else {
    LOGFILE << "=== Move stats:";
    for (const auto& line : move_stats) LOGFILE << line;
  }
  for (auto& edge : root_node_->Edges()) {
    if (!(edge.GetMove(played_history_.IsBlackToMove()) == final_bestmove_)) {
      continue;
    }
    if (edge.HasNode()) {
      LOGFILE << "--- Opponent moves after: " << final_bestmove_.as_string();
      for (const auto& line : GetVerboseStats(edge.node())) {
        LOGFILE << line;
      }
    }
  }
}

NNCacheLock Search::GetCachedNNEval(const PositionHistory& history) const {
  const auto hash = dag_->GetHistoryHash(history);
  NNCacheLock nneval(cache_, hash);
  return nneval;
}

void Search::MaybeTriggerStop(const IterationStats& stats,
                              StoppersHints* hints) {
  hints->Reset();
  if (params_.GetNpsLimit() > 0) {
    hints->UpdateEstimatedNps(params_.GetNpsLimit());
  }
  SharedMutex::Lock nodes_lock(nodes_mutex_);
  Mutex::Lock lock(counters_mutex_);
  // Already responded bestmove, nothing to do here.
  if (bestmove_is_sent_) return;
  // Don't stop when the root node is not yet expanded.
  if (total_playouts_ + initial_visits_ == 0) return;

  if (!stop_.load(std::memory_order_acquire)) {
    if (stopper_->ShouldStop(stats, hints)) FireStopInternal();
  }

  // If we are the first to see that stop is needed.
  if (stop_.load(std::memory_order_acquire) && ok_to_respond_bestmove_ &&
      !bestmove_is_sent_) {
    SendUciInfo();
    EnsureBestMoveKnown();
    SendMovesStats();
    BestMoveInfo info(final_bestmove_, final_pondermove_);
    uci_responder_->OutputBestMove(&info);
    stopper_->OnSearchDone(stats);
    bestmove_is_sent_ = true;
    current_best_edge_ = EdgeAndNode();
  }
}

// Return the evaluation of the actual best child, regardless of temperature
// settings. This differs from GetBestMove, which does obey any temperature
// settings. So, somethimes, they may return results of different moves.
Eval Search::GetBestEval(Move* move, bool* is_terminal) const {
  SharedMutex::SharedLock lock(nodes_mutex_);
  Mutex::Lock counters_lock(counters_mutex_);
  float parent_wl = -root_node_->GetWL();
  float parent_d = root_node_->GetD();
  float parent_m = root_node_->GetM();
  if (!root_node_->HasChildren()) return {parent_wl, parent_d, parent_m};
  EdgeAndNode best_edge = GetBestChildNoTemperature(root_node_, 0);
  if (move) *move = best_edge.GetMove(played_history_.IsBlackToMove());
  if (is_terminal) *is_terminal = best_edge.IsTerminal();
  return {best_edge.GetWL(parent_wl), best_edge.GetD(parent_d),
          best_edge.GetM(parent_m - 1) + 1};
}

std::pair<Move, Move> Search::GetBestMove() {
  SharedMutex::Lock lock(nodes_mutex_);
  Mutex::Lock counters_lock(counters_mutex_);
  EnsureBestMoveKnown();
  return {final_bestmove_, final_pondermove_};
}

std::int64_t Search::GetTotalPlayouts() const {
  SharedMutex::SharedLock lock(nodes_mutex_);
  return total_playouts_;
}

void Search::ResetBestMove() {
  SharedMutex::Lock nodes_lock(nodes_mutex_);
  Mutex::Lock lock(counters_mutex_);
  bool old_sent = bestmove_is_sent_;
  bestmove_is_sent_ = false;
  EnsureBestMoveKnown();
  bestmove_is_sent_ = old_sent;
}

// Computes the best move, maybe with temperature (according to the settings).
void Search::EnsureBestMoveKnown() REQUIRES(nodes_mutex_)
    REQUIRES(counters_mutex_) {
  if (bestmove_is_sent_) return;
  if (root_node_->GetN() == 0) return;
  if (!root_node_->HasChildren()) return;

  float temperature = params_.GetTemperature();
  const int cutoff_move = params_.GetTemperatureCutoffMove();
  const int decay_delay_moves = params_.GetTempDecayDelayMoves();
  const int decay_moves = params_.GetTempDecayMoves();
  const int moves = played_history_.Last().GetGamePly() / 2;

  if (cutoff_move && (moves + 1) >= cutoff_move) {
    temperature = params_.GetTemperatureEndgame();
  } else if (temperature && decay_moves) {
    if (moves >= decay_delay_moves + decay_moves) {
      temperature = 0.0;
    } else if (moves >= decay_delay_moves) {
      temperature *=
          static_cast<float>(decay_delay_moves + decay_moves - moves) /
          decay_moves;
    }
    // don't allow temperature to decay below endgame temperature
    if (temperature < params_.GetTemperatureEndgame()) {
      temperature = params_.GetTemperatureEndgame();
    }
  }

  auto bestmove_edge = temperature
                           ? GetBestRootChildWithTemperature(temperature)
                           : GetBestChildNoTemperature(root_node_, 0);
  final_bestmove_ = bestmove_edge.GetMove(played_history_.IsBlackToMove());

  if (bestmove_edge.GetN() > 0 && bestmove_edge.node()->HasChildren()) {
    final_pondermove_ = GetBestChildNoTemperature(bestmove_edge.node(), 1)
                            .GetMove(!played_history_.IsBlackToMove());
  }
}

// Returns @count children with most visits.
std::vector<EdgeAndNode> Search::GetBestChildrenNoTemperature(Node* parent,
                                                              int count,
                                                              int depth) const {
  // Even if Edges is populated at this point, its a race condition to access
  // the node, so exit quickly.
  if (parent->GetN() == 0) return {};
  const bool is_odd_depth = (depth % 2) == 1;
  const float draw_score = GetDrawScore(is_odd_depth);
  // Best child is selected using the following criteria:
  // * Prefer shorter terminal wins / avoid shorter terminal losses.
  // * Largest number of playouts.
  // * If two nodes have equal number:
  //   * If that number is 0, the one with larger prior wins.
  //   * If that number is larger than 0, the one with larger eval wins.
  std::vector<EdgeAndNode> edges;
  for (auto& edge : parent->Edges()) {
    if (parent == root_node_ && !root_move_filter_.empty() &&
        std::find(root_move_filter_.begin(), root_move_filter_.end(),
                  edge.GetMove()) == root_move_filter_.end()) {
      continue;
    }
    edges.push_back(edge);
  }
  const auto middle = (static_cast<int>(edges.size()) > count)
                          ? edges.begin() + count
                          : edges.end();
  std::partial_sort(
      edges.begin(), middle, edges.end(),
      [draw_score](const auto& a, const auto& b) {
        // The function returns "true" when a is preferred to b.

        // Lists edge types from less desirable to more desirable.
        enum EdgeRank {
          kTerminalLoss,
          kTablebaseLoss,
          kNonTerminal,  // Non terminal or terminal draw.
          kTablebaseWin,
          kTerminalWin,
        };

        auto GetEdgeRank = [](const EdgeAndNode& edge) {
          // This default isn't used as wl only checked for case edge is
          // terminal.
          const auto wl = edge.GetWL(0.0f);
          // Not safe to access IsTerminal if GetN is 0.
          if (edge.GetN() == 0 || !edge.IsTerminal() || !wl) {
            return kNonTerminal;
          }
          if (edge.IsTbTerminal()) {
            return wl < 0.0 ? kTablebaseLoss : kTablebaseWin;
          }
          return wl < 0.0 ? kTerminalLoss : kTerminalWin;
        };

        // If moves have different outcomes, prefer better outcome.
        const auto a_rank = GetEdgeRank(a);
        const auto b_rank = GetEdgeRank(b);
        if (a_rank != b_rank) return a_rank > b_rank;

        // If both are terminal draws, try to make it shorter.
        // Not safe to access IsTerminal if GetN is 0.
        if (a_rank == kNonTerminal && a.GetN() != 0 && b.GetN() != 0 &&
            a.IsTerminal() && b.IsTerminal()) {
          if (a.IsTbTerminal() != b.IsTbTerminal()) {
            // Prefer non-tablebase draws.
            return a.IsTbTerminal() < b.IsTbTerminal();
          }
          // Prefer shorter draws.
          return a.GetM(0.0f) < b.GetM(0.0f);
        }

        // Neither is terminal, use standard rule.
        if (a_rank == kNonTerminal) {
          // Prefer largest playouts then eval then prior.
          if (a.GetN() != b.GetN()) return a.GetN() > b.GetN();
          // Default doesn't matter here so long as they are the same as either
          // both are N==0 (thus we're comparing equal defaults) or N!=0 and
          // default isn't used.
          if (a.GetQ(0.0f, draw_score) != b.GetQ(0.0f, draw_score)) {
            return a.GetQ(0.0f, draw_score) > b.GetQ(0.0f, draw_score);
          }
          return a.GetP() > b.GetP();
        }

        // Both variants are winning, prefer shortest win.
        if (a_rank > kNonTerminal) {
          return a.GetM(0.0f) < b.GetM(0.0f);
        }

        // Both variants are losing, prefer longest losses.
        return a.GetM(0.0f) > b.GetM(0.0f);
      });

  if (count < static_cast<int>(edges.size())) {
    edges.resize(count);
  }
  return edges;
}

// Returns a child with most visits.
EdgeAndNode Search::GetBestChildNoTemperature(Node* parent, int depth) const {
  auto res = GetBestChildrenNoTemperature(parent, 1, depth);
  return res.empty() ? EdgeAndNode() : res.front();
}

// Returns a child of a root chosen according to weighted-by-temperature visit
// count.
EdgeAndNode Search::GetBestRootChildWithTemperature(float temperature) const {
  // Root is at even depth.
  const float draw_score = GetDrawScore(/* is_odd_depth= */ false);

  std::vector<float> cumulative_sums;
  float sum = 0.0;
  float max_n = 0.0;
  const float offset = params_.GetTemperatureVisitOffset();
  float max_eval = -1.0f;
  const float fpu =
      GetFpu(params_, root_node_, /* is_root= */ true, draw_score);

  for (auto& edge : root_node_->Edges()) {
    if (!root_move_filter_.empty() &&
        std::find(root_move_filter_.begin(), root_move_filter_.end(),
                  edge.GetMove()) == root_move_filter_.end()) {
      continue;
    }
    if (edge.GetN() + offset > max_n) {
      max_n = edge.GetN() + offset;
      max_eval = edge.GetQ(fpu, draw_score);
    }
  }

  // TODO(crem) Simplify this code when samplers.h is merged.
  const float min_eval =
      max_eval - params_.GetTemperatureWinpctCutoff() / 50.0f;
  for (auto& edge : root_node_->Edges()) {
    if (!root_move_filter_.empty() &&
        std::find(root_move_filter_.begin(), root_move_filter_.end(),
                  edge.GetMove()) == root_move_filter_.end()) {
      continue;
    }
    if (edge.GetQ(fpu, draw_score) < min_eval) continue;
    sum += std::pow(
        std::max(0.0f,
                 (max_n <= 0.0f
                      ? edge.GetP()
                      : ((static_cast<float>(edge.GetN()) + offset) / max_n))),
        1 / temperature);
    cumulative_sums.push_back(sum);
  }
  assert(sum);

  const float toss = Random::Get().GetFloat(cumulative_sums.back());
  int idx =
      std::lower_bound(cumulative_sums.begin(), cumulative_sums.end(), toss) -
      cumulative_sums.begin();

  for (auto& edge : root_node_->Edges()) {
    if (!root_move_filter_.empty() &&
        std::find(root_move_filter_.begin(), root_move_filter_.end(),
                  edge.GetMove()) == root_move_filter_.end()) {
      continue;
    }
    if (edge.GetQ(fpu, draw_score) < min_eval) continue;
    if (idx-- == 0) return edge;
  }
  assert(false);
  return {};
}

void Search::StartThreads(size_t how_many) {
  thread_count_.store(how_many, std::memory_order_release);
  Mutex::Lock lock(threads_mutex_);
  // First thread is a watchdog thread.
  if (threads_.size() == 0) {
    threads_.emplace_back([this]() { WatchdogThread(); });
  }
  // Start working threads.
  for (size_t i = 0; i < how_many; i++) {
    threads_.emplace_back([this, i]() {
      SearchWorker worker(this, params_, i);
      worker.RunBlocking();
    });
  }
  LOGFILE << "Search started. "
          << std::chrono::duration_cast<std::chrono::milliseconds>(
                 std::chrono::steady_clock::now() - start_time_)
                 .count()
          << "ms already passed.";
}

void Search::RunBlocking(size_t threads) {
  StartThreads(threads);
  Wait();
}

bool Search::IsSearchActive() const {
  return !stop_.load(std::memory_order_acquire);
}

void Search::PopulateCommonIterationStats(IterationStats* stats) {
  stats->time_since_movestart = GetTimeSinceStart();

  SharedMutex::SharedLock nodes_lock(nodes_mutex_);
  {
    Mutex::Lock counters_lock(counters_mutex_);
    stats->time_since_first_batch = GetTimeSinceFirstBatch();
    if (!nps_start_time_ && total_playouts_ > 0) {
      nps_start_time_ = std::chrono::steady_clock::now();
    }
  }
  stats->total_visits = total_playouts_ + initial_visits_;
  stats->total_allocated_nodes = dag_->AllocatedNodeCount();
  stats->nodes_since_movestart = total_playouts_;
  stats->batches_since_movestart = total_batches_;
  stats->average_depth = cum_depth_ / (total_playouts_ ? total_playouts_ : 1);
  stats->edge_n.clear();
  stats->win_found = false;
  stats->may_resign = true;
  stats->num_losing_edges = 0;
  stats->time_usage_hint_ = IterationStats::TimeUsageHint::kNormal;

  // If root node hasn't finished first visit, none of this code is safe.
  if (root_node_->GetN() > 0) {
    const auto draw_score = GetDrawScore(true);
    const float fpu =
        GetFpu(params_, root_node_, /* is_root_node */ true, draw_score);
    float max_q_plus_m = -1000;
    uint64_t max_n = 0;
    bool max_n_has_max_q_plus_m = true;
    const auto m_evaluator = network_->GetCapabilities().has_mlh()
                                 ? MEvaluator(params_, root_node_)
                                 : MEvaluator();
    for (const auto& edge : root_node_->Edges()) {
      const auto n = edge.GetN();
      const auto q = edge.GetQ(fpu, draw_score);
      const auto m = m_evaluator.GetMUtility(edge, q);
      const auto q_plus_m = q + m;
      stats->edge_n.push_back(n);
      if (n > 0 && edge.IsTerminal() && edge.GetWL(0.0f) > 0.0f) {
        stats->win_found = true;
      }
      if (n > 0 && edge.IsTerminal() && edge.GetWL(0.0f) < 0.0f) {
        stats->num_losing_edges += 1;
      }
      // If game is resignable, no need for moving quicker. This allows
      // proving mate when losing anyway for better score output.
      // Hardcoded resign threshold, because there is no available parameter.
      if (n > 0 && q > -0.98f) {
        stats->may_resign = false;
      }
      if (max_n < n) {
        max_n = n;
        max_n_has_max_q_plus_m = false;
      }
      if (max_q_plus_m <= q_plus_m) {
        max_n_has_max_q_plus_m = (max_n == n);
        max_q_plus_m = q_plus_m;
      }
    }
    if (!max_n_has_max_q_plus_m) {
      stats->time_usage_hint_ = IterationStats::TimeUsageHint::kNeedMoreTime;
    }
  }
}

void Search::WatchdogThread() {
  LOGFILE << "Start a watchdog thread.";
  StoppersHints hints;
  IterationStats stats;
  while (true) {
    PopulateCommonIterationStats(&stats);
    MaybeTriggerStop(stats, &hints);
    MaybeOutputInfo();

    constexpr auto kMaxWaitTimeMs = 100;
    constexpr auto kMinWaitTimeMs = 1;

    Mutex::Lock lock(counters_mutex_);
    // Only exit when bestmove is responded. It may happen that search threads
    // already all exited, and we need at least one thread that can do that.
    if (bestmove_is_sent_) break;

    auto remaining_time = hints.GetEstimatedRemainingTimeMs();
    if (remaining_time > kMaxWaitTimeMs) remaining_time = kMaxWaitTimeMs;
    if (remaining_time < kMinWaitTimeMs) remaining_time = kMinWaitTimeMs;
    // There is no real need to have max wait time, and sometimes it's fine
    // to wait without timeout at all (e.g. in `go nodes` mode), but we
    // still limit wait time for exotic cases like when pc goes to sleep
    // mode during thinking.
    // Minimum wait time is there to prevent busy wait and other threads
    // starvation.
    watchdog_cv_.wait_for(
        lock.get_raw(), std::chrono::milliseconds(remaining_time),
        [this]() { return stop_.load(std::memory_order_acquire); });
  }
  LOGFILE << "End a watchdog thread.";
}

void Search::FireStopInternal() {
  stop_.store(true, std::memory_order_release);
  watchdog_cv_.notify_all();
}

void Search::Stop() {
  Mutex::Lock lock(counters_mutex_);
  ok_to_respond_bestmove_ = true;
  FireStopInternal();
  LOGFILE << "Stopping search due to `stop` uci command.";
}

void Search::Abort() {
  Mutex::Lock lock(counters_mutex_);
  if (!stop_.load(std::memory_order_acquire) ||
      (!bestmove_is_sent_ && !ok_to_respond_bestmove_)) {
    bestmove_is_sent_ = true;
    FireStopInternal();
  }
  LOGFILE << "Aborting search, if it is still active.";
}

void Search::Wait() {
  Mutex::Lock lock(threads_mutex_);
  while (!threads_.empty()) {
    threads_.back().join();
    threads_.pop_back();
  }
}

void Search::CancelSharedCollisions() REQUIRES(nodes_mutex_) {
  for (auto& entry : shared_collisions_) {
    auto path = entry.first;
    for (auto it = ++(path.crbegin()); it != path.crend(); ++it) {
      std::get<0>(*it)->CancelScoreUpdate(entry.second);
    }
  }
  shared_collisions_.clear();
}

Search::~Search() {
  Abort();
  Wait();
  {
    SharedMutex::Lock lock(nodes_mutex_);
    CancelSharedCollisions();

#ifndef NDEBUG
    assert(root_node_->ZeroNInFlight());
#endif
  }

  // Free previously released nodes that were not reused during this search.
  dag_->TTMaintenance();
  dag_->TTMaintenance();

  LOGFILE << "Search destroyed.";
}

//////////////////////////////////////////////////////////////////////////////
// SearchWorker
//////////////////////////////////////////////////////////////////////////////

void SearchWorker::RunTasks(int tid) {
  while (true) {
    PickTask* task = nullptr;
    int id = 0;
    {
      int spins = 0;
      while (true) {
        int nta = tasks_taken_.load(std::memory_order_acquire);
        int tc = task_count_.load(std::memory_order_acquire);
        if (nta < tc) {
          int val = 0;
          if (task_taking_started_.compare_exchange_weak(
                  val, 1, std::memory_order_acq_rel,
                  std::memory_order_relaxed)) {
            nta = tasks_taken_.load(std::memory_order_acquire);
            tc = task_count_.load(std::memory_order_acquire);
            // We got the spin lock, double check we're still in the clear.
            if (nta < tc) {
              id = tasks_taken_.fetch_add(1, std::memory_order_acq_rel);
              task = &picking_tasks_[id];
              task_taking_started_.store(0, std::memory_order_release);
              break;
            }
            task_taking_started_.store(0, std::memory_order_release);
          }
          SpinloopPause();
          spins = 0;
          continue;
        } else if (tc != -1) {
          spins++;
          if (spins >= 512) {
            std::this_thread::yield();
            spins = 0;
          } else {
            SpinloopPause();
          }
          continue;
        }
        spins = 0;
        // Looks like sleep time.
        Mutex::Lock lock(picking_tasks_mutex_);
        // Refresh them now we have the lock.
        nta = tasks_taken_.load(std::memory_order_acquire);
        tc = task_count_.load(std::memory_order_acquire);
        if (tc != -1) continue;
        if (nta >= tc && exiting_) return;
        task_added_.wait(lock.get_raw());
        // And refresh again now we're awake.
        nta = tasks_taken_.load(std::memory_order_acquire);
        tc = task_count_.load(std::memory_order_acquire);
        if (nta >= tc && exiting_) return;
      }
    }
    if (task != nullptr) {
      switch (task->task_type) {
        case PickTask::kGathering: {
          PickNodesToExtendTask(task->start_path, task->collision_limit,
                                task->history, &(task->results),
                                &(task_workspaces_[tid]));
          break;
        }
        case PickTask::kProcessing: {
          ProcessPickedTask(task->start_idx, task->end_idx);
          break;
        }
      }
      picking_tasks_[id].complete = true;
      completed_tasks_.fetch_add(1, std::memory_order_acq_rel);
    }
  }
}

void SearchWorker::ExecuteOneIteration() {
  // 1. Initialize internal structures.
  InitializeIteration(search_->network_->NewComputation());

  if (params_.GetMaxConcurrentSearchers() != 0) {
    std::unique_ptr<SpinHelper> spin_helper;
    if (params_.GetSearchSpinBackoff()) {
      spin_helper = std::make_unique<ExponentialBackoffSpinHelper>();
    } else {
      // This is a hard spin lock to reduce latency but at the expense of busy
      // wait cpu usage. If search worker count is large, this is probably a
      // bad idea.
      spin_helper = std::make_unique<SpinHelper>();
    }

    while (true) {
      // If search is stopped, we've not gathered or done anything and we don't
      // want to, so we can safely skip all below. But make sure we have done
      // at least one iteration.
      if (search_->stop_.load(std::memory_order_acquire) &&
          search_->GetTotalPlayouts() + search_->initial_visits_ > 0) {
        return;
      }

      int available =
          search_->pending_searchers_.load(std::memory_order_acquire);
      if (available == 0) {
        spin_helper->Wait();
        continue;
      }

      if (search_->pending_searchers_.compare_exchange_weak(
              available, available - 1, std::memory_order_acq_rel)) {
        break;
      } else {
        spin_helper->Backoff();
      }
    }
  }

  // 2. Gather minibatch.
  GatherMinibatch();
  task_count_.store(-1, std::memory_order_release);
  search_->backend_waiting_counter_.fetch_add(1, std::memory_order_relaxed);

  // 2b. Collect collisions.
  CollectCollisions();

  if (params_.GetMaxConcurrentSearchers() != 0) {
    search_->pending_searchers_.fetch_add(1, std::memory_order_acq_rel);
  }

  // 4. Run NN computation.
  RunNNComputation();
  search_->backend_waiting_counter_.fetch_add(-1, std::memory_order_relaxed);

  // 5. Retrieve NN computations (and terminal values) into nodes.
  FetchMinibatchResults();

  // 6. Propagate the new nodes' information to all their parents in the tree.
  DoBackupUpdate();

  // 7. Update the Search's status and progress information.
  UpdateCounters();

  // If required, waste time to limit nps.
  if (params_.GetNpsLimit() > 0) {
    while (search_->IsSearchActive()) {
      int64_t time_since_first_batch_ms = 0;
      {
        Mutex::Lock lock(search_->counters_mutex_);
        time_since_first_batch_ms = search_->GetTimeSinceFirstBatch();
      }
      if (time_since_first_batch_ms <= 0) {
        time_since_first_batch_ms = search_->GetTimeSinceStart();
      }
      auto nps = search_->GetTotalPlayouts() * 1e3f / time_since_first_batch_ms;
      if (nps > params_.GetNpsLimit()) {
        std::this_thread::sleep_for(std::chrono::milliseconds(1));
      } else {
        break;
      }
    }
  }
}

// 1. Initialize internal structures.
// ~~~~~~~~~~~~~~~~~~~~~~~~~~~~~~~~~~
void SearchWorker::InitializeIteration(
    std::unique_ptr<NetworkComputation> computation) {
  computation_ = std::make_unique<CachingComputation>(
      std::move(computation), search_->network_->GetCapabilities().input_format,
      params_.GetHistoryFill(), search_->cache_);
  computation_->Reserve(params_.GetMiniBatchSize());
  minibatch_.clear();
  minibatch_.reserve(2 * params_.GetMiniBatchSize());
}

// 2. Gather minibatch.
// ~~~~~~~~~~~~~~~~~~~~
namespace {
int Mix(int high, int low, float ratio) {
  return static_cast<int>(std::round(static_cast<float>(low) +
                                     static_cast<float>(high - low) * ratio));
}

int CalculateCollisionsLeft(int64_t nodes, const SearchParams& params) {
  // End checked first
  if (nodes >= params.GetMaxCollisionVisitsScalingEnd()) {
    return params.GetMaxCollisionVisits();
  }
  if (nodes <= params.GetMaxCollisionVisitsScalingStart()) {
    return 1;
  }
  return Mix(params.GetMaxCollisionVisits(), 1,
             std::pow((static_cast<float>(nodes) -
                       params.GetMaxCollisionVisitsScalingStart()) /
                          (params.GetMaxCollisionVisitsScalingEnd() -
                           params.GetMaxCollisionVisitsScalingStart()),
                      params.GetMaxCollisionVisitsScalingPower()));
}
}  // namespace

void SearchWorker::GatherMinibatch() {
  // Total number of nodes to process.
  uint32_t minibatch_size = 0;
  int cur_n = 0;
  {
    SharedMutex::Lock lock(search_->nodes_mutex_);
    cur_n = search_->root_node_->GetN();
  }
  // TODO: GetEstimatedRemainingPlayouts has already had smart pruning factor
  // applied, which doesn't clearly make sense to include here...
  int64_t remaining_n =
      latest_time_manager_hints_.GetEstimatedRemainingPlayouts();
  uint32_t collisions_left = CalculateCollisionsLeft(
      std::min(static_cast<int64_t>(cur_n), remaining_n), params_);

  // Number of nodes processed out of order.
  number_out_of_order_ = 0;

  int thread_count = search_->thread_count_.load(std::memory_order_acquire);

  // Gather nodes to process in the current batch.
  // If we had too many nodes out of order, also interrupt the iteration so
  // that search can exit.
  while (minibatch_size < params_.GetMiniBatchSize() &&
         number_out_of_order_ < params_.GetMaxOutOfOrderEvals()) {
    // If there's something to process without touching slow neural net, do it.
    if (minibatch_size > 0 && computation_->GetCacheMisses() == 0) return;

    // If there is backend work to be done, and the backend is idle - exit
    // immediately.
    // Only do this fancy work if there are multiple threads as otherwise we
    // early exit from every batch since there is never another search thread to
    // be keeping the backend busy. Which would mean that threads=1 has a
    // massive nps drop.
    if (thread_count > 1 && minibatch_size > 0 &&
        computation_->GetCacheMisses() > params_.GetIdlingMinimumWork() &&
        thread_count -
                search_->backend_waiting_counter_.load(
                    std::memory_order_relaxed) >
            params_.GetThreadIdlingThreshold()) {
      return;
    }

    int new_start = static_cast<int>(minibatch_.size());

    PickNodesToExtend(
        std::min({collisions_left, params_.GetMiniBatchSize() - minibatch_size,
                  params_.GetMaxOutOfOrderEvals() - number_out_of_order_}));

    // Count the non-collisions.
    int non_collisions = 0;
    for (int i = new_start; i < static_cast<int>(minibatch_.size()); i++) {
      auto& picked_node = minibatch_[i];
      if (picked_node.IsCollision()) {
        continue;
      }
      ++non_collisions;
      ++minibatch_size;
    }

    {
      // This lock must be held until after the task_completed_ wait succeeds
      // below. Since the tasks perform work which assumes they have the lock,
      // even though actually this thread does.
      SharedMutex::Lock lock(search_->nodes_mutex_);

      bool needs_wait = false;
      int ppt_start = new_start;
      if (params_.GetTaskWorkersPerSearchWorker() > 0 &&
          non_collisions >= params_.GetMinimumWorkSizeForProcessing()) {
        const int num_tasks = std::clamp(
            non_collisions / params_.GetMinimumWorkPerTaskForProcessing(), 2,
            params_.GetTaskWorkersPerSearchWorker() + 1);
        // Round down, left overs can go to main thread so it waits less.
        int per_worker = non_collisions / num_tasks;
        needs_wait = true;
        ResetTasks();
        int found = 0;
        for (int i = new_start; i < static_cast<int>(minibatch_.size()); i++) {
          auto& picked_node = minibatch_[i];
          if (picked_node.IsCollision()) {
            continue;
          }
          ++found;
          if (found == per_worker) {
            picking_tasks_.emplace_back(ppt_start, i + 1);
            task_count_.fetch_add(1, std::memory_order_acq_rel);
            ppt_start = i + 1;
            found = 0;
            if (picking_tasks_.size() == static_cast<size_t>(num_tasks - 1)) {
              break;
            }
          }
        }
      }
      ProcessPickedTask(ppt_start, static_cast<int>(minibatch_.size()));
      if (needs_wait) {
        WaitForTasks();
      }
    }
    bool some_ooo = false;
    for (int i = static_cast<int>(minibatch_.size()) - 1; i >= new_start; i--) {
      if (minibatch_[i].ooo_completed) {
        some_ooo = true;
        break;
      }
    }
    if (some_ooo) {
      SharedMutex::Lock lock(search_->nodes_mutex_);
      for (int i = static_cast<int>(minibatch_.size()) - 1; i >= new_start;
           i--) {
        // If there was any OOO, revert 'all' new collisions - it isn't possible
        // to identify exactly which ones are afterwards and only prune those.
        // This may remove too many items, but hopefully most of the time they
        // will just be added back in the same in the next gather.
        if (minibatch_[i].IsCollision()) {
          for (auto it = ++(minibatch_[i].path.crbegin());
               it != minibatch_[i].path.crend(); ++it) {
            std::get<0>(*it)->CancelScoreUpdate(minibatch_[i].multivisit);
          }
          minibatch_.erase(minibatch_.begin() + i);
        } else if (minibatch_[i].ooo_completed) {
          FetchSingleNodeResult(&minibatch_[i], minibatch_[i], 0);
          DoBackupUpdateSingleNode(minibatch_[i]);
          minibatch_.erase(minibatch_.begin() + i);
          --minibatch_size;
          ++number_out_of_order_;
        }
      }
    }
    for (size_t i = new_start; i < minibatch_.size(); i++) {
      // If there was no OOO, there can stil be collisions.
      // There are no OOO though.
      // Also terminals when OOO is disabled.
      if (!minibatch_[i].ShouldAddToInput()) continue;
      if (minibatch_[i].is_cache_hit) {
        // Since minibatch_[i] holds cache lock, this is guaranteed to succeed.
        computation_->AddInputByHash(minibatch_[i].hash,
                                     std::move(minibatch_[i].lock));
      } else {
        computation_->AddInput(minibatch_[i].hash, minibatch_[i].history);
      }
    }

    // Check for stop at the end so we have at least one node.
    for (size_t i = new_start; i < minibatch_.size(); i++) {
      auto& picked_node = minibatch_[i];

      if (picked_node.IsCollision()) {
        // Check to see if we can upsize the collision to exit sooner.
        if (picked_node.maxvisit > 0 &&
            collisions_left > picked_node.multivisit) {
          SharedMutex::Lock lock(search_->nodes_mutex_);
          int extra = std::min(picked_node.maxvisit, collisions_left) -
                      picked_node.multivisit;
          picked_node.multivisit += extra;
          for (auto it = ++(picked_node.path.crbegin());
               it != picked_node.path.crend(); ++it) {
            std::get<0>(*it)->IncrementNInFlight(extra);
          }
        }
        if ((collisions_left -= picked_node.multivisit) <= 0) return;
        if (search_->stop_.load(std::memory_order_acquire)) return;
      }
    }
  }
}

void SearchWorker::ProcessPickedTask(int start_idx, int end_idx) {
  for (int i = start_idx; i < end_idx; i++) {
    auto& picked_node = minibatch_[i];
    if (picked_node.IsCollision()) continue;
    // If node is a collision, known as a terminal (win/loss/draw according to
    // the rules of the game) or has a low node, it means that we have already
    // visited this node before and can't extend it.
    if (picked_node.IsExtendable()) {
      // Node was never visited, extend it.
      ExtendNode(picked_node);
    }

    picked_node.ooo_completed =
        params_.GetOutOfOrderEval() && picked_node.CanEvalOutOfOrder();
  }
}

#define MAX_TASKS 100

void SearchWorker::ResetTasks() {
  task_count_.store(0, std::memory_order_release);
  tasks_taken_.store(0, std::memory_order_release);
  completed_tasks_.store(0, std::memory_order_release);
  picking_tasks_.clear();
  // Reserve because resizing breaks pointers held by the task threads.
  picking_tasks_.reserve(MAX_TASKS);
}

int SearchWorker::WaitForTasks() {
  // Spin lock, other tasks should be done soon.
  while (true) {
    int completed = completed_tasks_.load(std::memory_order_acquire);
    int todo = task_count_.load(std::memory_order_acquire);
    if (todo == completed) return completed;
    SpinloopPause();
  }
}

void SearchWorker::PickNodesToExtend(int collision_limit) {
  ResetTasks();
  {
    // While nothing is ready yet - wake the task runners so they are ready to
    // receive quickly.
    Mutex::Lock lock(picking_tasks_mutex_);
    task_added_.notify_all();
  }
  std::vector<Move> empty_movelist;
  // This lock must be held until after the task_completed_ wait succeeds below.
  // Since the tasks perform work which assumes they have the lock, even though
  // actually this thread does.
  SharedMutex::Lock lock(search_->nodes_mutex_);
  history_.Trim(search_->played_history_.GetLength());
  PickNodesToExtendTask({std::make_tuple(search_->root_node_, 0, 0)},
                        collision_limit, history_, &minibatch_,
                        &main_workspace_);

  WaitForTasks();
  for (int i = 0; i < static_cast<int>(picking_tasks_.size()); i++) {
    for (int j = 0; j < static_cast<int>(picking_tasks_[i].results.size());
         j++) {
      minibatch_.emplace_back(std::move(picking_tasks_[i].results[j]));
    }
  }
}

// Depth starts with 0 at root, so number of plies in PV equals depth.
std::pair<int, int> SearchWorker::GetRepetitions(int depth,
                                                 const Position& position) {
  const auto repetitions = position.GetRepetitions();

  if (repetitions == 0) return {0, 0};

  if (repetitions >= 2) return {repetitions, 0};

  const auto plies = position.GetPliesSincePrevRepetition();
  if (params_.GetTwoFoldDraws() && /*repetitions == 1 &&*/ depth >= 4 &&
      depth >= plies) {
    return {1, plies};
  }

  return {0, 0};
}

// Check if PickNodesToExtendTask should stop picking at this @node.
bool SearchWorker::ShouldStopPickingHere(Node* node, bool is_root_node,
                                         int repetitions) {
  constexpr double wl_diff_limit = 0.01f;
  constexpr float d_diff_limit = 0.01f;
  constexpr float m_diff_limit = 2.0f;

  if (node->GetN() == 0 || node->IsTerminal()) return true;

  // Only stop at root when there is no other option.
  assert(!is_root_node || node == search_->root_node_);
  if (is_root_node) return false;

  // Stop at draws by repetition.
  if (repetitions >= 2) return true;

  // Check if Node and LowNode differ significantly.
  auto low_node = node->GetLowNode();
  assert(low_node);

  // Only known transpositions can differ.
  if (!low_node->IsTransposition()) return false;

  // LowNode is terminal when Node is not.
  if (low_node->IsTerminal()) return true;

  // Bounds differ (swap).
  auto [low_node_lower, low_node_upper] = low_node->GetBounds();
  auto [node_lower, node_upper] = node->GetBounds();
  if (low_node_lower != -node_upper || low_node_upper != -node_lower)
    return true;

  // WL differs significantly (flip).
  auto wl_diff = std::abs(low_node->GetWL() + node->GetWL());
  if (wl_diff >= wl_diff_limit) return true;

  // D differs significantly.
  auto d_diff = std::abs(low_node->GetD() - node->GetD());
  if (d_diff >= d_diff_limit) return true;

  // M differs significantly (increment).
  auto m_diff = std::abs(low_node->GetM() + 1 - node->GetM());
  if (m_diff >= m_diff_limit) return true;

  return false;
}

void SearchWorker::PickNodesToExtendTask(
    const BackupPath& path, int collision_limit, PositionHistory& history,
    std::vector<NodeToProcess>* receiver,
    TaskWorkspace* workspace) NO_THREAD_SAFETY_ANALYSIS {
  assert(path.size() == (size_t)history.GetLength() -
                            search_->played_history_.GetLength() + 1);

  // TODO: Bring back pre-cached nodes created outside locks in a way that works
  // with tasks.
  // TODO: pre-reserve visits_to_perform for expected depth and likely maximum
  // width. Maybe even do so outside of lock scope.
  auto& vtp_buffer = workspace->vtp_buffer;
  auto& visits_to_perform = workspace->visits_to_perform;
  visits_to_perform.clear();
  auto& vtp_last_filled = workspace->vtp_last_filled;
  vtp_last_filled.clear();
  auto& current_path = workspace->current_path;
  current_path.clear();
  auto& full_path = workspace->full_path;
  full_path = path;
  assert(full_path.size() > 0);
  auto [node, repetitions, moves_left] = full_path.back();
  // Sometimes receiver is reused, othertimes not, so only jump start if small.
  if (receiver->capacity() < 30) {
    receiver->reserve(receiver->size() + 30);
  }

  // This 1 is 'filled pre-emptively'.
  std::array<float, 256> current_util;

  // These 3 are 'filled on demand'.
  std::array<float, 256> current_score;
  std::array<int, 256> current_nstarted;
  auto& cur_iters = workspace->cur_iters;

  Node::Iterator best_edge;
  Node::Iterator second_best_edge;
  // Fetch the current best root node visits for possible smart pruning.
  const int64_t best_node_n = search_->current_best_edge_.GetN();

  int passed_off = 0;
  int completed_visits = 0;

  bool is_root_node = node == search_->root_node_;
  const float even_draw_score = search_->GetDrawScore(false);
  const float odd_draw_score = search_->GetDrawScore(true);
  const auto& root_move_filter = search_->root_move_filter_;
  auto m_evaluator = moves_left_support_ ? MEvaluator(params_) : MEvaluator();

  int max_limit = std::numeric_limits<int>::max();

  current_path.push_back(-1);
  while (current_path.size() > 0) {
    assert(full_path.size() >= path.size());
    // First prepare visits_to_perform.
    if (current_path.back() == -1) {
      // Need to do n visits, where n is either collision_limit, or comes from
      // visits_to_perform for the current path.
      int cur_limit = collision_limit;
      if (current_path.size() > 1) {
        cur_limit =
            (*visits_to_perform.back())[current_path[current_path.size() - 2]];
      }
      // First check if node is terminal or not-expanded.  If either than create
      // a collision of appropriate size and pop current_path.
      if (ShouldStopPickingHere(node, is_root_node, repetitions)) {
        if (is_root_node) {
          // Root node is special - since its not reached from anywhere else, so
          // it needs its own logic. Still need to create the collision to
          // ensure the outer gather loop gives up.
          if (node->TryStartScoreUpdate()) {
            cur_limit -= 1;
            minibatch_.push_back(
                NodeToProcess::Visit(full_path, search_->played_history_));
            completed_visits++;
          }
        }
        // Visits are created elsewhere, just need the collisions here.
        if (cur_limit > 0) {
          int max_count = 0;
          if (cur_limit == collision_limit && path.size() == 1 &&
              max_limit > cur_limit) {
            max_count = max_limit;
          }
          receiver->push_back(
              NodeToProcess::Collision(full_path, cur_limit, max_count));
          completed_visits += cur_limit;
        }
        history.Pop();
        full_path.pop_back();
        if (full_path.size() > 0) {
          std::tie(node, repetitions, moves_left) = full_path.back();
        } else {
          node = nullptr;
          repetitions = 0;
        }
        current_path.pop_back();
        continue;
      }
      if (is_root_node) {
        // Root node is again special - needs its n in flight updated separately
        // as its not handled on the path to it, since there isn't one.
        node->IncrementNInFlight(cur_limit);
      }

      // Create visits_to_perform new back entry for this level.
      if (vtp_buffer.size() > 0) {
        visits_to_perform.push_back(std::move(vtp_buffer.back()));
        vtp_buffer.pop_back();
      } else {
        visits_to_perform.push_back(std::make_unique<std::array<int, 256>>());
      }
      vtp_last_filled.push_back(-1);

      // Cache all constant UCT parameters.

      int max_needed = node->GetNumEdges();
      for (int i = 0; i < max_needed; i++) {
        current_util[i] = std::numeric_limits<float>::lowest();
      }
      // Root depth is 1 here, while for GetDrawScore() it's 0-based, that's why
      // the weirdness.
      const float draw_score =
          (full_path.size() % 2 == 0) ? odd_draw_score : even_draw_score;
      m_evaluator.SetParent(node);
      float visited_pol = 0.0f;
      for (Node* child : node->VisitedNodes()) {
        int index = child->Index();
        visited_pol += child->GetP();
        float q = child->GetQ(draw_score);
        current_util[index] = q + m_evaluator.GetMUtility(child, q);
      }
      const float fpu =
          GetFpu(params_, node, is_root_node, draw_score, visited_pol);
      for (int i = 0; i < max_needed; i++) {
        if (current_util[i] == std::numeric_limits<float>::lowest()) {
          current_util[i] = fpu + m_evaluator.GetDefaultMUtility();
        }
      }

      const float cpuct =
          ComputeCpuct(params_, node->GetTotalVisits(), is_root_node);
      const float puct_mult =
          cpuct * std::sqrt(std::max(node->GetChildrenVisits(), 1u));
      int cache_filled_idx = -1;
      while (cur_limit > 0) {
        // Perform UCT for current node.
        float best = std::numeric_limits<float>::lowest();
        int best_idx = -1;
        float best_without_u = std::numeric_limits<float>::lowest();
        float second_best = std::numeric_limits<float>::lowest();
        bool can_exit = false;
        best_edge.Reset();
        for (int idx = 0; idx < max_needed; ++idx) {
          if (idx > cache_filled_idx) {
            if (idx == 0) {
              cur_iters[idx] = node->Edges();
            } else {
              cur_iters[idx] = cur_iters[idx - 1];
              ++cur_iters[idx];
            }
            current_nstarted[idx] = cur_iters[idx].GetNStarted();
          }
          int nstarted = current_nstarted[idx];
          const float util = current_util[idx];
          if (idx > cache_filled_idx) {
            current_score[idx] =
                cur_iters[idx].GetP() * puct_mult / (1 + nstarted) + util;
            cache_filled_idx++;
          }
          if (is_root_node) {
            // If there's no chance to catch up to the current best node with
            // remaining playouts, don't consider it.
            // best_move_node_ could have changed since best_node_n was
            // retrieved. To ensure we have at least one node to expand, always
            // include current best node.
            if (cur_iters[idx] != search_->current_best_edge_ &&
                latest_time_manager_hints_.GetEstimatedRemainingPlayouts() <
                    best_node_n - cur_iters[idx].GetN()) {
              continue;
            }
            // If root move filter exists, make sure move is in the list.
            if (!root_move_filter.empty() &&
                std::find(root_move_filter.begin(), root_move_filter.end(),
                          cur_iters[idx].GetMove()) == root_move_filter.end()) {
              continue;
            }
          }

          float score = current_score[idx];
          if (score > best) {
            second_best = best;
            second_best_edge = best_edge;
            best = score;
            best_idx = idx;
            best_without_u = util;
            best_edge = cur_iters[idx];
          } else if (score > second_best) {
            second_best = score;
            second_best_edge = cur_iters[idx];
          }
          if (can_exit) break;
          if (nstarted == 0) {
            // One more loop will get 2 unvisited nodes, which is sufficient to
            // ensure second best is correct. This relies upon the fact that
            // edges are sorted in policy decreasing order.
            can_exit = true;
          }
        }
        int new_visits = 0;
        if (second_best_edge) {
          int estimated_visits_to_change_best = std::numeric_limits<int>::max();
          if (best_without_u < second_best) {
            const auto n1 = current_nstarted[best_idx] + 1;
            estimated_visits_to_change_best = static_cast<int>(
                std::max(1.0f, std::min(cur_iters[best_idx].GetP() * puct_mult /
                                                (second_best - best_without_u) -
                                            n1 + 1,
                                        1e9f)));
          }
          second_best_edge.Reset();
          max_limit = std::min(max_limit, estimated_visits_to_change_best);
          new_visits = std::min(cur_limit, estimated_visits_to_change_best);
        } else {
          // No second best - only one edge, so everything goes in here.
          new_visits = cur_limit;
        }
        if (best_idx >= vtp_last_filled.back()) {
          auto* vtp_array = visits_to_perform.back().get()->data();
          std::fill(vtp_array + (vtp_last_filled.back() + 1),
                    vtp_array + best_idx + 1, 0);
        }
        (*visits_to_perform.back())[best_idx] += new_visits;
        cur_limit -= new_visits;

        Node* child_node = best_edge.GetOrSpawnNode(/* parent */ node);
        history.Append(best_edge.GetMove());
        auto [child_repetitions, child_moves_left] =
            GetRepetitions(full_path.size(), history.Last());
        full_path.push_back({child_node, child_repetitions, child_moves_left});
        if (child_node->TryStartScoreUpdate()) {
          current_nstarted[best_idx]++;
          new_visits -= 1;
          if (ShouldStopPickingHere(child_node, false, child_repetitions)) {
            // Reduce 1 for the visits_to_perform to ensure the collision
            // created doesn't include this visit.
            (*visits_to_perform.back())[best_idx] -= 1;
            receiver->push_back(NodeToProcess::Visit(full_path, history));
            completed_visits++;
          } else {
            child_node->IncrementNInFlight(new_visits);
            current_nstarted[best_idx] += new_visits;
          }
          current_score[best_idx] = cur_iters[best_idx].GetP() * puct_mult /
                                        (1 + current_nstarted[best_idx]) +
                                    current_util[best_idx];
        }
        if (best_idx > vtp_last_filled.back() &&
            (*visits_to_perform.back())[best_idx] > 0) {
          vtp_last_filled.back() = best_idx;
        }
        history.Pop();
        full_path.pop_back();
      }
      is_root_node = false;
      // Actively do any splits now rather than waiting for potentially long
      // tree walk to get there.
      for (int i = 0; i <= vtp_last_filled.back(); i++) {
        int child_limit = (*visits_to_perform.back())[i];
        if (params_.GetTaskWorkersPerSearchWorker() > 0 &&
            child_limit > params_.GetMinimumWorkSizeForPicking() &&
            child_limit <
                ((collision_limit - passed_off - completed_visits) * 2 / 3) &&
            child_limit + passed_off + completed_visits <
                collision_limit -
                    params_.GetMinimumRemainingWorkSizeForPicking()) {
          Node* child_node = cur_iters[i].GetOrSpawnNode(/* parent */ node);
          history.Append(cur_iters[i].GetMove());
          auto [child_repetitions, child_moves_left] =
              GetRepetitions(full_path.size(), history.Last());
          full_path.push_back(
              {child_node, child_repetitions, child_moves_left});
          // Don't split if not expanded or terminal.
          if (!ShouldStopPickingHere(child_node, false, child_repetitions)) {
            bool passed = false;
            {
              // Multiple writers, so need mutex here.
              Mutex::Lock lock(picking_tasks_mutex_);
              // Ensure not to exceed size of reservation.
              if (picking_tasks_.size() < MAX_TASKS) {
                picking_tasks_.emplace_back(full_path, history, child_limit);
                task_count_.fetch_add(1, std::memory_order_acq_rel);
                task_added_.notify_all();
                passed = true;
                passed_off += child_limit;
              }
            }
            if (passed) {
              (*visits_to_perform.back())[i] = 0;
            }
          }
          history.Pop();
          full_path.pop_back();
        }
      }
      // Fall through to select the first child.
    }
    int min_idx = current_path.back();
    bool found_child = false;
    if (vtp_last_filled.back() > min_idx) {
      int idx = -1;
      for (auto& child : node->Edges()) {
        idx++;
        if (idx > min_idx && (*visits_to_perform.back())[idx] > 0) {
          current_path.back() = idx;
          current_path.push_back(-1);
          node = child.GetOrSpawnNode(/* parent */ node);
          history.Append(child.GetMove());
          std::tie(repetitions, moves_left) =
              GetRepetitions(full_path.size(), history.Last());
          full_path.push_back({node, repetitions, moves_left});
          found_child = true;
          break;
        }
        if (idx >= vtp_last_filled.back()) break;
      }
    }
    if (!found_child) {
      history.Pop();
      full_path.pop_back();
      if (full_path.size() > 0) {
        std::tie(node, repetitions, moves_left) = full_path.back();
      } else {
        node = nullptr;
        repetitions = 0;
      }
      current_path.pop_back();
      vtp_buffer.push_back(std::move(visits_to_perform.back()));
      visits_to_perform.pop_back();
      vtp_last_filled.pop_back();
    }
  }
}

void SearchWorker::ExtendNode(NodeToProcess& picked_node) {
  const auto path = picked_node.path;
  assert(!std::get<0>(path.back())->GetLowNode());

  const PositionHistory& history = picked_node.history;

  // We don't need the mutex because other threads will see that N=0 and
  // N-in-flight=1 and will not touch this node.
  const auto& board = history.Last().GetBoard();
  std::vector<Move> legal_moves = board.GenerateLegalMoves();

  // Check whether it's a draw/lose by position. Importantly, we must check
  // these before doing the by-rule checks below.
  auto node = picked_node.node;
  if (legal_moves.empty()) {
    // Could be a checkmate or a stalemate
    if (board.IsUnderCheck()) {
      node->MakeTerminal(GameResult::WHITE_WON);
    } else {
      node->MakeTerminal(GameResult::DRAW);
    }
    return;
  }

  // We can shortcircuit these draws-by-rule only if they aren't root;
  // if they are root, then thinking about them is the point.
  if (node != search_->root_node_) {
    if (!board.HasMatingMaterial()) {
      node->MakeTerminal(GameResult::DRAW);
      return;
    }

    if (history.Last().GetRule50Ply() >= 100) {
      node->MakeTerminal(GameResult::DRAW);
      return;
    }

    // Handle repetition draws as pseudo-terminals.
    if (picked_node.repetitions >= 2) {
      // Not a real terminal, set low node.
    }
    // Neither by-position or by-rule termination, but maybe it's a TB
    // position.
    else if (search_->syzygy_tb_ && !search_->root_is_in_dtz_ &&
             board.castlings().no_legal_castle() &&
             history.Last().GetRule50Ply() == 0 &&
             (board.ours() | board.theirs()).count() <=
                 search_->syzygy_tb_->max_cardinality()) {
      ProbeState state;
      const WDLScore wdl =
          search_->syzygy_tb_->probe_wdl(history.Last(), &state);
      // Only fail state means the WDL is wrong, probe_wdl may produce correct
      // result with a stat other than OK.
      if (state != FAIL) {
        // TB nodes don't have NN evaluation, assign M from parent node.
        float m = 0.0f;
        if (path.size() > 1) {
          auto parent = std::get<0>(path[path.size() - 2]);
          m = std::max(0.0f, parent->GetM() - 1.0f);
        }
        // If the colors seem backwards, check the checkmate check above.
        if (wdl == WDL_WIN) {
          node->MakeTerminal(GameResult::BLACK_WON, m, Terminal::Tablebase);
        } else if (wdl == WDL_LOSS) {
          node->MakeTerminal(GameResult::WHITE_WON, m, Terminal::Tablebase);
        } else {  // Cursed wins and blessed losses count as draws.
          node->MakeTerminal(GameResult::DRAW, m, Terminal::Tablebase);
        }
        search_->tb_hits_.fetch_add(1, std::memory_order_acq_rel);
        return;
      }
    }
  }

  picked_node.nn_queried = true;  // Node::SetLowNode() required.

  // Check the transposition table first and NN cache second before asking for
  // NN evaluation.
  picked_node.hash = search_->dag_->GetHistoryHash(history);
  auto tt_low_node = search_->dag_->TTFind(picked_node.hash);
  if (tt_low_node != nullptr) {
    picked_node.tt_low_node = tt_low_node;
    picked_node.is_tt_hit = true;
  } else {
    picked_node.lock = NNCacheLock(search_->cache_, picked_node.hash);
    picked_node.is_cache_hit = picked_node.lock;
  }
}

// 2b. Copy collisions into shared collisions.
void SearchWorker::CollectCollisions() {
  SharedMutex::Lock lock(search_->nodes_mutex_);

  for (const NodeToProcess& node_to_process : minibatch_) {
    if (node_to_process.IsCollision()) {
      search_->shared_collisions_.emplace_back(node_to_process.path,
                                               node_to_process.multivisit);
    }
  }
}

// 4. Run NN computation.
// ~~~~~~~~~~~~~~~~~~~~~~
void SearchWorker::RunNNComputation() {
  computation_->ComputeBlocking(params_.GetPolicySoftmaxTemp());
}

// 5. Retrieve NN computations (and terminal values) into nodes.
// ~~~~~~~~~~~~~~~~~~~~~~~~~~~~~~~~~~~~~~~~~~~~~~~~~~~~~~~~~~~~~
void SearchWorker::FetchMinibatchResults() {
  SharedMutex::Lock nodes_lock(search_->nodes_mutex_);
  // Populate NN/cached results, or terminal results, into nodes.
  int idx_in_computation = 0;
  for (auto& node_to_process : minibatch_) {
    FetchSingleNodeResult(&node_to_process, *computation_, idx_in_computation);
    if (node_to_process.ShouldAddToInput()) ++idx_in_computation;
  }
}

template <typename Computation>
void SearchWorker::FetchSingleNodeResult(NodeToProcess* node_to_process,
                                         const Computation& computation,
<<<<<<< HEAD
                                         int idx_in_computation)
    REQUIRES(search_->nodes_mutex_) {
  if (!node_to_process->nn_queried) return;

  if (!node_to_process->is_tt_hit) {
    auto [tt_low_node, is_tt_miss] =
        search_->dag_->TTGetOrCreate(node_to_process->hash);

    assert(tt_low_node != nullptr);
    node_to_process->tt_low_node = tt_low_node;
    if (is_tt_miss) {
      auto nn_eval = computation.GetNNEval(idx_in_computation).get();
      if (params_.GetContemptPerspective() != ContemptPerspective::NONE) {
        bool root_stm =
            (params_.GetContemptPerspective() == ContemptPerspective::STM
                 ? !(search_->played_history_.Last().IsBlackToMove())
                 : (params_.GetContemptPerspective() ==
                    ContemptPerspective::WHITE));
        auto sign = (root_stm ^ node_to_process->history.IsBlackToMove())
                        ? 1.0f
                        : -1.0f;
        if (params_.GetWDLRescaleRatio() != 1.0f ||
            params_.GetWDLRescaleDiff() != 0.0f) {
          float v = nn_eval->q;
          float d = nn_eval->d;
          WDLRescale(v, d, nullptr, params_.GetWDLRescaleRatio(),
                     params_.GetWDLRescaleDiff(), sign, false);
          nn_eval->q = v;
          nn_eval->d = d;
        }
      }
      node_to_process->tt_low_node->SetNNEval(nn_eval);
    }
=======
                                         int idx_in_computation) {
  if (node_to_process->IsCollision()) return;
  Node* node = node_to_process->node;
  if (!node_to_process->nn_queried) {
    // Terminal nodes don't involve the neural NetworkComputation, nor do
    // they require any further processing after value retrieval.
    node_to_process->v = node->GetWL();
    node_to_process->d = node->GetD();
    node_to_process->m = node->GetM();
    return;
  }
  // For NN results, we need to populate policy as well as value.
  // First the value...
  auto v = -computation.GetQVal(idx_in_computation);
  auto d = computation.GetDVal(idx_in_computation);
  if (params_.GetWDLRescaleRatio() != 1.0f ||
      (params_.GetWDLRescaleDiff() != 0.0f &&
       search_->contempt_mode_ != ContemptMode::NONE)) {
    // Check whether root moves are from the set perspective.
    bool root_stm = (search_->contempt_mode_ == ContemptMode::BLACK) ==
                    search_->played_history_.Last().IsBlackToMove();
    auto sign = (root_stm ^ (node_to_process->depth & 1)) ? 1.0f : -1.0f;
    WDLRescale(v, d, params_.GetWDLRescaleRatio(),
               search_->contempt_mode_ == ContemptMode::NONE
                   ? 0
                   : params_.GetWDLRescaleDiff(),
               sign, false);
>>>>>>> 26476419
  }

  // Add NN results to node.
  Node* node = node_to_process->node;
  // Add Dirichlet noise if enabled and at root.
  if (params_.GetNoiseEpsilon() && node == search_->root_node_) {
    auto low_node = search_->dag_->NonTTAddClone(*node_to_process->tt_low_node);
    assert(low_node != nullptr);
    node->SetLowNode(low_node);
    ApplyDirichletNoise(node, params_.GetNoiseEpsilon(),
                        params_.GetNoiseAlpha());
    node->SortEdges();
  } else {
    node->SetLowNode(node_to_process->tt_low_node);
  }
}

// 6. Propagate the new nodes' information to all their parents in the tree.
// ~~~~~~~~~~~~~~
void SearchWorker::DoBackupUpdate() {
  // Nodes mutex for doing node updates.
  SharedMutex::Lock lock(search_->nodes_mutex_);

  bool work_done = number_out_of_order_ > 0;
  for (const NodeToProcess& node_to_process : minibatch_) {
    DoBackupUpdateSingleNode(node_to_process);
    if (!node_to_process.IsCollision()) {
      work_done = true;
    }
  }
  if (!work_done) return;
  search_->CancelSharedCollisions();
  search_->total_batches_ += 1;
}

bool SearchWorker::MaybeAdjustForTerminalOrTransposition(
    Node* n, const LowNode* nl, float& v, float& d, float& m,
    uint32_t& n_to_fix, float& v_delta, float& d_delta, float& m_delta,
    bool& update_parent_bounds) const {
  if (n->IsTerminal()) {
    v = n->GetWL();
    d = n->GetD();
    m = n->GetM();

    return true;
  }

  // Use information from transposition or a new terminal.
  if (nl->IsTransposition() || nl->IsTerminal()) {
    // Adapt information from low node to node by flipping Q sign, bounds,
    // result and incrementing m.
    v = -nl->GetWL();
    d = nl->GetD();
    m = nl->GetM() + 1;
    // When starting at or going through a transposition/terminal, make sure to
    // use the information it has already acquired.
    n_to_fix = n->GetN();
    v_delta = v - n->GetWL();
    d_delta = d - n->GetD();
    m_delta = m - n->GetM();
    // Update bounds.
    if (params_.GetStickyEndgames()) {
      auto tt = nl->GetTerminalType();
      if (tt != Terminal::NonTerminal) {
        GameResult r;
        if (v == 1.0f) {
          r = GameResult::WHITE_WON;
        } else if (v == -1.0f) {
          r = GameResult::BLACK_WON;
        } else {
          r = GameResult::DRAW;
        }

        n->MakeTerminal(r, m, tt);
        update_parent_bounds = true;
      } else {
        auto [lower, upper] = nl->GetBounds();
        n->SetBounds(-upper, -lower);
      }
    }

    return true;
  }

  return false;
}

// Use information from terminal status or low node to update node and node's
// parent low node and so on until the root is reached. Low node may become a
// transposition and/or get more information even during this batch. Both low
// node and node may adjust bounds and become a terminal during this batch.
void SearchWorker::DoBackupUpdateSingleNode(
    const NodeToProcess& node_to_process) REQUIRES(search_->nodes_mutex_) {
  if (node_to_process.IsCollision()) {
    // Collisions are handled via shared_collisions instead.
    return;
  }

  auto path = node_to_process.path;
  auto [n, nr, nm] = path.back();
  // For the first visit to a terminal, maybe update parent bounds too.
  auto update_parent_bounds =
      params_.GetStickyEndgames() && n->IsTerminal() && !n->GetN();
  auto nl = n->GetLowNode();
  float v = 0.0f;
  float d = 0.0f;
  float m = 0.0f;
  uint32_t n_to_fix = 0;
  float v_delta = 0.0f;
  float d_delta = 0.0f;
  float m_delta = 0.0f;

  // Update the low node at the start of the backup path first, but only visit
  // it the first time that backup sees it.
  if (nl && nl->GetN() == 0) {
    nl->FinalizeScoreUpdate(nl->GetWL(), nl->GetD(), nl->GetM(),
                            node_to_process.multivisit);
  }

  if (nr >= 2) {
    // Three-fold itself has to be handled as a terminal to produce relevant
    // results. Unlike two-folds that can keep updating their "real" values.
    n->SetRepetition();
    v = 0.0f;
    d = 1.0f;
    m = 1;
  } else if (!MaybeAdjustForTerminalOrTransposition(n, nl, v, d, m, n_to_fix,
                                                    v_delta, d_delta, m_delta,
                                                    update_parent_bounds)) {
    // If there is nothing better, use original NN values adjusted for node.
    v = -nl->GetWL();
    d = nl->GetD();
    m = nl->GetM() + 1;
  }

  // Backup V value up to a root. After 1 visit, V = Q.
  for (auto it = path.crbegin(); it != path.crend();
       /* ++it in the body */) {
    n->FinalizeScoreUpdate(v, d, m, node_to_process.multivisit);
    if (n_to_fix > 0 && !n->IsTerminal()) {
      // First part of the path might be never as it was removed and recreated.
      n_to_fix = std::min(n_to_fix, n->GetN());
      n->AdjustForTerminal(v_delta, d_delta, m_delta, n_to_fix);
    }

    // Stop delta update on repetition "terminal" and propagate a draw above
    // repetitions valid on the current path.
    // Only do this after edge update to have good values if play goes here.
    if (nr == 1 && !n->IsTerminal()) {
      n->SetRepetition();
      v = 0.0f;
      d = 1.0f;
      m = nm + 1;
    }
    if (n->IsRepetition()) n_to_fix = 0;

    // Nothing left to do without ancestors to update.
    if (++it == path.crend()) break;
    auto [p, pr, pm] = *it;
    auto pl = p->GetLowNode();

    assert(!p->IsTerminal() ||
           (p->IsTerminal() && pl->IsTerminal() && p->GetWL() == -pl->GetWL() &&
            p->GetD() == pl->GetD()));
    // If parent low node is already a (new) terminal, then change propagated
    // values and stop terminal adjustment.
    if (pl->IsTerminal()) {
      v = pl->GetWL();
      d = pl->GetD();
      m = pl->GetM();
      n_to_fix = 0;
    }
    pl->FinalizeScoreUpdate(v, d, m, node_to_process.multivisit);
    if (n_to_fix > 0) {
      pl->AdjustForTerminal(v_delta, d_delta, m_delta, n_to_fix);
    }

    bool old_update_parent_bounds = update_parent_bounds;
    // Try setting parent bounds except the root or those already terminal.
    update_parent_bounds =
        update_parent_bounds && p != search_->root_node_ && !pl->IsTerminal() &&
        MaybeSetBounds(p, m, &n_to_fix, &v_delta, &d_delta, &m_delta);

    // Q will be flipped for opponent.
    v = -v;
    v_delta = -v_delta;
    m++;

    MaybeAdjustForTerminalOrTransposition(p, pl, v, d, m, n_to_fix, v_delta,
                                          d_delta, m_delta,
                                          update_parent_bounds);

    // Update the stats.
    // Best move.
    // If update_parent_bounds was set, we just adjusted bounds on the
    // previous loop or there was no previous loop, so if n is a terminal, it
    // just became that way and could be a candidate for changing the current
    // best edge. Otherwise a visit can only change best edge if its to an edge
    // that isn't already the best and the new n is equal or greater to the old
    // n.
    if (p == search_->root_node_ &&
        ((old_update_parent_bounds && n->IsTerminal()) ||
         (n != search_->current_best_edge_.node() &&
          search_->current_best_edge_.GetN() <= n->GetN()))) {
      search_->current_best_edge_ =
          search_->GetBestChildNoTemperature(search_->root_node_, 0);
    }

    n = p;
    nr = pr;
    nm = pm;
  }
  search_->total_playouts_ += node_to_process.multivisit;
  search_->cum_depth_ +=
      node_to_process.path.size() * node_to_process.multivisit;
  search_->max_depth_ =
      std::max(search_->max_depth_, (uint16_t)node_to_process.path.size());
}

bool SearchWorker::MaybeSetBounds(Node* p, float m, uint32_t* n_to_fix,
                                  float* v_delta, float* d_delta,
                                  float* m_delta) const {
  auto losing_m = 0.0f;
  auto prefer_tb = false;

  // Determine the maximum (lower, upper) bounds across all edges.
  // (-1,-1) Loss (initial and lowest bounds)
  // (-1, 0) Can't Win
  // (-1, 1) Regular node
  // ( 0, 0) Draw
  // ( 0, 1) Can't Lose
  // ( 1, 1) Win (highest bounds)
  auto lower = GameResult::BLACK_WON;
  auto upper = GameResult::BLACK_WON;
  for (const auto& edge : p->Edges()) {
    const auto [edge_lower, edge_upper] = edge.GetBounds();
    lower = std::max(edge_lower, lower);
    upper = std::max(edge_upper, upper);

    // Checkmate is the best, so short-circuit.
    const auto is_tb = edge.IsTbTerminal();
    if (edge_lower == GameResult::WHITE_WON && !is_tb) {
      prefer_tb = false;
      break;
    } else if (edge_upper == GameResult::BLACK_WON) {
      // Track the longest loss.
      losing_m = std::max(losing_m, edge.GetM(0.0f));
    }
    prefer_tb = prefer_tb || is_tb;
  }

  // The parent's bounds are flipped from the children (-max(U), -max(L))
  // aggregated as if it was a single child (forced move) of the same bound.
  //       Loss (-1,-1) -> ( 1, 1) Win
  //  Can't Win (-1, 0) -> ( 0, 1) Can't Lose
  //    Regular (-1, 1) -> (-1, 1) Regular
  //       Draw ( 0, 0) -> ( 0, 0) Draw
  // Can't Lose ( 0, 1) -> (-1, 0) Can't Win
  //        Win ( 1, 1) -> (-1,-1) Loss

  // Nothing left to do for ancestors if the parent would be a regular node.
  auto pl = p->GetLowNode();
  if (lower == GameResult::BLACK_WON && upper == GameResult::WHITE_WON) {
    return false;
  } else if (lower == upper) {
    // Search can stop at the parent if the bounds can't change anymore, so make
    // it terminal preferring shorter wins and longer losses.
    *n_to_fix = p->GetN();
    assert(*n_to_fix > 0);
    pl->MakeTerminal(
        upper, (upper == GameResult::BLACK_WON ? std::max(losing_m, m) : m),
        prefer_tb ? Terminal::Tablebase : Terminal::EndOfGame);
    // v, d and m will be set in MaybeAdjustForTerminalOrTransposition.
    *v_delta = pl->GetWL() + p->GetWL();
    *d_delta = pl->GetD() - p->GetD();
    *m_delta = pl->GetM() + 1 - p->GetM();
    p->MakeTerminal(
        -upper,
        (upper == GameResult::BLACK_WON ? std::max(losing_m, m) : m) + 1.0f,
        prefer_tb ? Terminal::Tablebase : Terminal::EndOfGame);
  } else {
    pl->SetBounds(lower, upper);
    p->SetBounds(-upper, -lower);
  }

  // Bounds were set, so indicate we should check the parent too.
  return true;
}

// 7. Update the Search's status and progress information.
//~~~~~~~~~~~~~~~~~~~~
void SearchWorker::UpdateCounters() {
  search_->PopulateCommonIterationStats(&iteration_stats_);
  search_->MaybeTriggerStop(iteration_stats_, &latest_time_manager_hints_);
  search_->MaybeOutputInfo();

  // If this thread had no work, not even out of order, then sleep for some
  // milliseconds. Collisions don't count as work, so have to enumerate to find
  // out if there was anything done.
  bool work_done = number_out_of_order_ > 0;
  if (!work_done) {
    for (NodeToProcess& node_to_process : minibatch_) {
      if (!node_to_process.IsCollision()) {
        work_done = true;
        break;
      }
    }
  }
  if (!work_done) {
    std::this_thread::sleep_for(std::chrono::milliseconds(10));
  }
}

}  // namespace lczero<|MERGE_RESOLUTION|>--- conflicted
+++ resolved
@@ -2034,7 +2034,6 @@
 template <typename Computation>
 void SearchWorker::FetchSingleNodeResult(NodeToProcess* node_to_process,
                                          const Computation& computation,
-<<<<<<< HEAD
                                          int idx_in_computation)
     REQUIRES(search_->nodes_mutex_) {
   if (!node_to_process->nn_queried) return;
@@ -2047,56 +2046,26 @@
     node_to_process->tt_low_node = tt_low_node;
     if (is_tt_miss) {
       auto nn_eval = computation.GetNNEval(idx_in_computation).get();
-      if (params_.GetContemptPerspective() != ContemptPerspective::NONE) {
-        bool root_stm =
-            (params_.GetContemptPerspective() == ContemptPerspective::STM
-                 ? !(search_->played_history_.Last().IsBlackToMove())
-                 : (params_.GetContemptPerspective() ==
-                    ContemptPerspective::WHITE));
+      if (params_.GetWDLRescaleRatio() != 1.0f ||
+          (params_.GetWDLRescaleDiff() != 0.0f &&
+           search_->contempt_mode_ != ContemptMode::NONE)) {
+        // Check whether root moves are from the set perspective.
+        bool root_stm = search_->contempt_mode_ == ContemptMode::WHITE;
         auto sign = (root_stm ^ node_to_process->history.IsBlackToMove())
                         ? 1.0f
                         : -1.0f;
-        if (params_.GetWDLRescaleRatio() != 1.0f ||
-            params_.GetWDLRescaleDiff() != 0.0f) {
-          float v = nn_eval->q;
-          float d = nn_eval->d;
-          WDLRescale(v, d, nullptr, params_.GetWDLRescaleRatio(),
-                     params_.GetWDLRescaleDiff(), sign, false);
-          nn_eval->q = v;
-          nn_eval->d = d;
-        }
+        float v = nn_eval->q;
+        float d = nn_eval->d;
+        WDLRescale(v, d, params_.GetWDLRescaleRatio(),
+                   search_->contempt_mode_ == ContemptMode::NONE
+                       ? 0
+                       : params_.GetWDLRescaleDiff(),
+                   sign, false);
+        nn_eval->q = v;
+        nn_eval->d = d;
       }
       node_to_process->tt_low_node->SetNNEval(nn_eval);
     }
-=======
-                                         int idx_in_computation) {
-  if (node_to_process->IsCollision()) return;
-  Node* node = node_to_process->node;
-  if (!node_to_process->nn_queried) {
-    // Terminal nodes don't involve the neural NetworkComputation, nor do
-    // they require any further processing after value retrieval.
-    node_to_process->v = node->GetWL();
-    node_to_process->d = node->GetD();
-    node_to_process->m = node->GetM();
-    return;
-  }
-  // For NN results, we need to populate policy as well as value.
-  // First the value...
-  auto v = -computation.GetQVal(idx_in_computation);
-  auto d = computation.GetDVal(idx_in_computation);
-  if (params_.GetWDLRescaleRatio() != 1.0f ||
-      (params_.GetWDLRescaleDiff() != 0.0f &&
-       search_->contempt_mode_ != ContemptMode::NONE)) {
-    // Check whether root moves are from the set perspective.
-    bool root_stm = (search_->contempt_mode_ == ContemptMode::BLACK) ==
-                    search_->played_history_.Last().IsBlackToMove();
-    auto sign = (root_stm ^ (node_to_process->depth & 1)) ? 1.0f : -1.0f;
-    WDLRescale(v, d, params_.GetWDLRescaleRatio(),
-               search_->contempt_mode_ == ContemptMode::NONE
-                   ? 0
-                   : params_.GetWDLRescaleDiff(),
-               sign, false);
->>>>>>> 26476419
   }
 
   // Add NN results to node.
