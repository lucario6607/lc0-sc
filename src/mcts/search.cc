/*
  This file is part of Leela Chess Zero.
  Copyright (C) 2018-2019 The LCZero Authors

  Leela Chess is free software: you can redistribute it and/or modify
  it under the terms of the GNU General Public License as published by
  the Free Software Foundation, either version 3 of the License, or
  (at your option) any later version.

  Leela Chess is distributed in the hope that it will be useful,
  but WITHOUT ANY WARRANTY; without even the implied warranty of
  MERCHANTABILITY or FITNESS FOR A PARTICULAR PURPOSE.  See the
  GNU General Public License for more details.

  You should have received a copy of the GNU General Public License
  along with Leela Chess.  If not, see <http://www.gnu.org/licenses/>.

  Additional permission under GNU GPL version 3 section 7

  If you modify this Program, or any covered work, by linking or
  combining it with NVIDIA Corporation's libraries from the NVIDIA CUDA
  Toolkit and the NVIDIA CUDA Deep Neural Network library (or a
  modified version of those libraries), containing parts covered by the
  terms of the respective license agreement, the licensors of this
  Program grant you additional permission to convey the resulting work.
*/

#include "mcts/search.h"

#include <algorithm>
#include <array>
#include <chrono>
#include <cmath>
#include <iomanip>
#include <iostream>
#include <iterator>
#include <memory>
#include <sstream>
#include <thread>

#include "mcts/node.h"
#include "utils/fastmath.h"
#include "utils/random.h"
#include "utils/spinhelper.h"

namespace lczero {

namespace {
// Maximum delay between outputting "uci info" when nothing interesting happens.
const int kUciInfoMinimumFrequencyMs = 5000;

MoveList MakeRootMoveFilter(const MoveList& searchmoves,
                            SyzygyTablebase* syzygy_tb,
                            const PositionHistory& history, bool fast_play,
                            std::atomic<int>* tb_hits, bool* dtz_success) {
  assert(tb_hits);
  assert(dtz_success);
  // Search moves overrides tablebase.
  if (!searchmoves.empty()) return searchmoves;
  const auto& board = history.Last().GetBoard();
  MoveList root_moves;
  if (!syzygy_tb || !board.castlings().no_legal_castle() ||
      (board.ours() | board.theirs()).count() > syzygy_tb->max_cardinality()) {
    return root_moves;
  }
  if (syzygy_tb->root_probe(
          history.Last(), fast_play || history.DidRepeatSinceLastZeroingMove(),
          &root_moves)) {
    *dtz_success = true;
    tb_hits->fetch_add(1, std::memory_order_acq_rel);
  } else if (syzygy_tb->root_probe_wdl(history.Last(), &root_moves)) {
    tb_hits->fetch_add(1, std::memory_order_acq_rel);
  }
  return root_moves;
}

class MEvaluator {
 public:
  MEvaluator()
      : enabled_{false},
        m_slope_{0.0f},
        m_cap_{0.0f},
        a_constant_{0.0f},
        a_linear_{0.0f},
        a_square_{0.0f},
        q_threshold_{0.0f},
        parent_m_{0.0f} {}

  MEvaluator(const SearchParams& params, const Node* parent = nullptr)
      : enabled_{true},
        m_slope_{params.GetMovesLeftSlope()},
        m_cap_{params.GetMovesLeftMaxEffect()},
        a_constant_{params.GetMovesLeftConstantFactor()},
        a_linear_{params.GetMovesLeftScaledFactor()},
        a_square_{params.GetMovesLeftQuadraticFactor()},
        q_threshold_{params.GetMovesLeftThreshold()},
        parent_m_{parent ? parent->GetM() : 0.0f},
        parent_within_threshold_{parent ? WithinThreshold(parent, q_threshold_)
                                        : false} {}

  void SetParent(const Node* parent) {
    assert(parent);
    if (enabled_) {
      parent_m_ = parent->GetM();
      parent_within_threshold_ = WithinThreshold(parent, q_threshold_);
    }
  }

  // Calculates the utility for favoring shorter wins and longer losses.
  float GetMUtility(Node* child, float q) const {
    if (!enabled_ || !parent_within_threshold_) return 0.0f;
    const float child_m = child->GetM();
    float m = std::clamp(m_slope_ * (child_m - parent_m_), -m_cap_, m_cap_);
    m *= FastSign(-q);
    if (q_threshold_ > 0.0f && q_threshold_ < 1.0f) {
      // This allows a smooth M effect with higher q thresholds, which is
      // necessary for using MLH together with contempt.
      q = std::max(0.0f, (std::abs(q) - q_threshold_)) / (1.0f - q_threshold_);
    }
    m *= a_constant_ + a_linear_ * std::abs(q) + a_square_ * q * q;
    return m;
  }

  float GetMUtility(const EdgeAndNode& child, float q) const {
    if (!enabled_ || !parent_within_threshold_) return 0.0f;
    if (child.GetN() == 0) return GetDefaultMUtility();
    return GetMUtility(child.node(), q);
  }

  // The M utility to use for unvisited nodes.
  float GetDefaultMUtility() const { return 0.0f; }

 private:
  static bool WithinThreshold(const Node* parent, float q_threshold) {
    return std::abs(parent->GetQ(0.0f)) > q_threshold;
  }

  const bool enabled_;
  const float m_slope_;
  const float m_cap_;
  const float a_constant_;
  const float a_linear_;
  const float a_square_;
  const float q_threshold_;
  float parent_m_ = 0.0f;
  bool parent_within_threshold_ = false;
};

}  // namespace

Search::Search(NodeTree* dag, Network* network,
               std::unique_ptr<UciResponder> uci_responder,
               const MoveList& searchmoves,
               std::chrono::steady_clock::time_point start_time,
               std::unique_ptr<SearchStopper> stopper, bool infinite,
               bool ponder, const OptionsDict& options, NNCache* cache,
               SyzygyTablebase* syzygy_tb)
    : ok_to_respond_bestmove_(!infinite && !ponder),
      stopper_(std::move(stopper)),
      root_node_(dag->GetCurrentHead()),
      cache_(cache),
      dag_(dag),
      syzygy_tb_(syzygy_tb),
      played_history_(dag->GetPositionHistory()),
      network_(network),
      params_(options),
      searchmoves_(searchmoves),
      start_time_(start_time),
      initial_visits_(root_node_->GetN()),
      root_move_filter_(MakeRootMoveFilter(
          searchmoves_, syzygy_tb_, played_history_,
          params_.GetSyzygyFastPlay(), &tb_hits_, &root_is_in_dtz_)),
      uci_responder_(std::move(uci_responder)) {
  if (params_.GetMaxConcurrentSearchers() != 0) {
    pending_searchers_.store(params_.GetMaxConcurrentSearchers(),
                             std::memory_order_release);
  }
  contempt_mode_ = params_.GetContemptMode();
  // Make sure the contempt mode is never "play" beyond this point.
  if (contempt_mode_ == ContemptMode::PLAY) {
    if (infinite) {
      // For infinite search disable contempt, only "white"/"black" make sense.
      contempt_mode_ = ContemptMode::NONE;
      // Issue a warning only if contempt mode would have an effect.
      if (params_.GetWDLRescaleDiff() != 0.0f) {
        std::vector<ThinkingInfo> info(1);
        info.back().comment =
            "WARNING: Contempt mode set to 'disable' as 'play' not supported "
            "for infinite search.";
        uci_responder_->OutputThinkingInfo(&info);
      }
    } else {
      // Otherwise set it to the root move's side, unless pondering.
      contempt_mode_ = played_history_.IsBlackToMove() != ponder
                           ? ContemptMode::BLACK
                           : ContemptMode::WHITE;
    }
  }
}

namespace {
void ApplyDirichletNoise(Node* node, float eps, double alpha) {
  float total = 0;
  std::vector<float> noise;

  for (int i = 0; i < node->GetNumEdges(); ++i) {
    float eta = Random::Get().GetGamma(alpha, 1.0);
    noise.emplace_back(eta);
    total += eta;
  }

  if (total < std::numeric_limits<float>::min()) return;

  int noise_idx = 0;
  for (const auto& child : node->Edges()) {
    auto* edge = child.edge();
    edge->SetP(edge->GetP() * (1 - eps) + eps * noise[noise_idx++] / total);
  }
}
}  // namespace

namespace {
// WDL conversion formula based on random walk model.
<<<<<<< HEAD
inline void WDLRescale(float& v, float& d, float* mu_uci,
                       float wdl_rescale_ratio, float wdl_rescale_diff,
                       float sign, bool invert) {
=======
inline double WDLRescale(float& v, float& d, float wdl_rescale_ratio,
                         float wdl_rescale_diff, float sign, bool invert) {
>>>>>>> 3a39a4e3
  if (invert) {
    wdl_rescale_diff = -wdl_rescale_diff;
    wdl_rescale_ratio = 1.0f / wdl_rescale_ratio;
  }
  auto w = (1 + v - d) / 2;
  auto l = (1 - v - d) / 2;
  // Safeguard against numerical issues; skip WDL transformation if WDL is too
  // extreme.
<<<<<<< HEAD
  const float zero = 0.0001f;
  const float one = 0.9999f;
  if (w > zero && d > zero && l > zero && w < one && d < one && l < one) {
=======
  const float eps = 0.0001f;
  if (w > eps && d > eps && l > eps && w < (1.0f - eps) && d < (1.0f - eps) &&
      l < (1.0f - eps)) {
>>>>>>> 3a39a4e3
    auto a = FastLog(1 / l - 1);
    auto b = FastLog(1 / w - 1);
    auto s = 2 / (a + b);
    // Safeguard against unrealistically broad WDL distributions coming from
    // the NN. Could be made into a parameter, but probably unnecessary.
<<<<<<< HEAD
    if (!invert) s = std::min(1.4f, s);
=======
    const float max_reasonable_s = 1.4f;
    if (!invert) s = std::min(max_reasonable_s, s);
>>>>>>> 3a39a4e3
    auto mu = (a - b) / (a + b);
    auto s_new = s * wdl_rescale_ratio;
    if (invert) {
      std::swap(s, s_new);
<<<<<<< HEAD
      s = std::min(1.4f, s);
=======
      s = std::min(max_reasonable_s, s);
>>>>>>> 3a39a4e3
    }
    auto mu_new = mu + sign * s * s * wdl_rescale_diff;
    auto w_new = FastLogistic((-1.0f + mu_new) / s_new);
    auto l_new = FastLogistic((-1.0f - mu_new) / s_new);
    v = w_new - l_new;
    d = std::max(0.0f, 1.0f - w_new - l_new);
<<<<<<< HEAD
    if (mu_uci) *mu_uci = mu_new;
  }
=======
    return mu_new;
  }
  return 0;
>>>>>>> 3a39a4e3
}
}  // namespace

void Search::SendUciInfo() REQUIRES(nodes_mutex_) REQUIRES(counters_mutex_) {
  const auto max_pv = params_.GetMultiPv();
  const auto edges = GetBestChildrenNoTemperature(root_node_, max_pv, 0);
  const auto score_type = params_.GetScoreType();
  const auto per_pv_counters = params_.GetPerPvCounters();
  const auto display_cache_usage = params_.GetDisplayCacheUsage();
  const auto draw_score = GetDrawScore(false);

  std::vector<ThinkingInfo> uci_infos;

  // Info common for all multipv variants.
  ThinkingInfo common_info;
  common_info.depth = cum_depth_ / (total_playouts_ ? total_playouts_ : 1);
  common_info.seldepth = max_depth_;
  common_info.time = GetTimeSinceStart();
  if (!per_pv_counters) {
    common_info.nodes = total_playouts_ + initial_visits_;
  }
  if (display_cache_usage) {
    common_info.hashfull =
        cache_->GetSize() * 1000LL / std::max(cache_->GetCapacity(), 1);
  }
  if (nps_start_time_) {
    const auto time_since_first_batch_ms =
        std::chrono::duration_cast<std::chrono::milliseconds>(
            std::chrono::steady_clock::now() - *nps_start_time_)
            .count();
    if (time_since_first_batch_ms > 0) {
      common_info.nps = total_low_nodes_ * 1000 / time_since_first_batch_ms;
    }
  }
  common_info.tb_hits = tb_hits_.load(std::memory_order_acquire);

  int multipv = 0;
  const auto default_q = -root_node_->GetQ(-draw_score);
  const auto default_wl = -root_node_->GetWL();
  const auto default_d = root_node_->GetD();
  for (const auto& edge : edges) {
    ++multipv;
    uci_infos.emplace_back(common_info);
    auto& uci_info = uci_infos.back();
    auto wl = edge.GetWL(default_wl);
    auto d = edge.GetD(default_d);
    float mu_uci = 0.0f;
<<<<<<< HEAD
    // Only the diff effect is inverted, so we only need to call if diff != 0.
    if (params_.GetContemptPerspective() != ContemptPerspective::NONE) {
      auto sign =
          ((params_.GetContemptPerspective() == ContemptPerspective::STM) ||
           ((params_.GetContemptPerspective() == ContemptPerspective::BLACK) ==
            played_history_.IsBlackToMove()))
              ? 1.0f
              : -1.0f;
      WDLRescale(wl, d, &mu_uci, params_.GetWDLRescaleRatio(),
                 params_.GetWDLRescaleDiff() * params_.GetWDLEvalObjectivity(),
                 sign, true);
=======
    if (score_type == "WDL_mu" || (params_.GetWDLRescaleDiff() != 0.0f &&
                                   contempt_mode_ != ContemptMode::NONE)) {
      auto sign = ((contempt_mode_ == ContemptMode::BLACK) ==
                   played_history_.IsBlackToMove())
                      ? 1.0f
                      : -1.0f;
      mu_uci = WDLRescale(
          wl, d, params_.GetWDLRescaleRatio(),
          contempt_mode_ == ContemptMode::NONE
              ? 0
              : params_.GetWDLRescaleDiff() * params_.GetWDLEvalObjectivity(),
          sign, true);
>>>>>>> 3a39a4e3
    }
    const auto q = edge.GetQ(default_q, draw_score);
    if (edge.IsTerminal() && wl != 0.0f) {
      uci_info.mate = std::copysign(
          std::round(edge.GetM(0.0f) + 1) / 2 + (edge.IsTbTerminal() ? 100 : 0),
          wl);
    } else if (score_type == "centipawn_with_drawscore") {
      uci_info.score = 90 * tan(1.5637541897 * q);
    } else if (score_type == "centipawn") {
      uci_info.score = 90 * tan(1.5637541897 * wl);
    } else if (score_type == "centipawn_2019") {
      uci_info.score = 295 * wl / (1 - 0.976953126 * std::pow(wl, 14));
    } else if (score_type == "centipawn_2018") {
      uci_info.score = 290.680623072 * tan(1.548090806 * wl);
    } else if (score_type == "win_percentage") {
      uci_info.score = wl * 5000 + 5000;
    } else if (score_type == "Q") {
      uci_info.score = q * 10000;
    } else if (score_type == "W-L") {
      uci_info.score = wl * 10000;
    } else if (score_type == "WDL_mu") {
      // Reports the WDL mu value whenever it is reasonable, and defaults to
      // centipawn otherwise.
<<<<<<< HEAD
      float centipawn_score = 90 * tan(1.5637541897 * wl);
      uci_info.score =
          mu_uci != 0.0f && std::abs(wl) + d < 0.99f &&
=======
      const float centipawn_fallback_threshold = 0.996f;
      float centipawn_score = 90 * tan(1.5637541897 * wl);
      uci_info.score =
          mu_uci != 0.0f && std::abs(wl) + d < centipawn_fallback_threshold &&
>>>>>>> 3a39a4e3
                  (std::abs(mu_uci) < 1.0f ||
                   std::abs(centipawn_score) < std::abs(100 * mu_uci))
              ? 100 * mu_uci
              : centipawn_score;
    }

    auto wdl_w =
        std::max(0, static_cast<int>(std::round(500.0 * (1.0 + wl - d))));
    auto wdl_l =
        std::max(0, static_cast<int>(std::round(500.0 * (1.0 - wl - d))));
    // Using 1000-w-l so that W+D+L add up to 1000.0.
    auto wdl_d = 1000 - wdl_w - wdl_l;
    if (wdl_d < 0) {
      wdl_w = std::min(1000, std::max(0, wdl_w + wdl_d / 2));
      wdl_l = 1000 - wdl_w;
      wdl_d = 0;
    }
    uci_info.wdl = ThinkingInfo::WDL{wdl_w, wdl_d, wdl_l};
    if (network_->GetCapabilities().has_mlh()) {
      uci_info.moves_left = static_cast<int>(
          (1.0f + edge.GetM(1.0f + root_node_->GetM())) / 2.0f);
    }
    if (max_pv > 1) uci_info.multipv = multipv;
    if (per_pv_counters) uci_info.nodes = edge.GetN();
    bool flip = played_history_.IsBlackToMove();
    int depth = 0;
    auto history = played_history_;
    for (auto iter = edge; iter;
         iter = GetBestChildNoTemperature(iter.node(), depth), flip = !flip) {
      uci_info.pv.push_back(iter.GetMove(flip));
      history.Append(iter.GetMove());
      // Last edge was dangling or a draw by repetition, cannot continue.
      if (!iter.node() || history.Last().GetRepetitions() >= 2) break;
      depth += 1;
    }
  }

  if (!uci_infos.empty()) last_outputted_uci_info_ = uci_infos.front();
  if (current_best_edge_ && !edges.empty()) {
    last_outputted_info_edge_ = current_best_edge_.edge();
  }

  uci_responder_->OutputThinkingInfo(&uci_infos);
}

// Decides whether anything important changed in stats and new info should be
// shown to a user.
void Search::MaybeOutputInfo() {
  SharedMutex::Lock lock(nodes_mutex_);
  Mutex::Lock counters_lock(counters_mutex_);
  if (!bestmove_is_sent_ && current_best_edge_ &&
      (current_best_edge_.edge() != last_outputted_info_edge_ ||
       last_outputted_uci_info_.depth !=
           static_cast<int>(cum_depth_ /
                            (total_playouts_ ? total_playouts_ : 1)) ||
       last_outputted_uci_info_.seldepth != max_depth_ ||
       last_outputted_uci_info_.time + kUciInfoMinimumFrequencyMs <
           GetTimeSinceStart())) {
    SendUciInfo();
    if (params_.GetLogLiveStats()) {
      SendMovesStats();
    }
    if (stop_.load(std::memory_order_acquire) && !ok_to_respond_bestmove_) {
      std::vector<ThinkingInfo> info(1);
      info.back().comment =
          "WARNING: Search has reached limit and does not make any progress.";
      uci_responder_->OutputThinkingInfo(&info);
    }
  }
}

int64_t Search::GetTimeSinceStart() const {
  return std::chrono::duration_cast<std::chrono::milliseconds>(
             std::chrono::steady_clock::now() - start_time_)
      .count();
}

int64_t Search::GetTimeSinceFirstBatch() const REQUIRES(counters_mutex_) {
  if (!nps_start_time_) return 0;
  return std::chrono::duration_cast<std::chrono::milliseconds>(
             std::chrono::steady_clock::now() - *nps_start_time_)
      .count();
}

// Root is depth 0, i.e. even depth.
float Search::GetDrawScore(bool is_odd_depth) const {
  return (is_odd_depth == played_history_.IsBlackToMove()
              ? params_.GetDrawScore()
              : -params_.GetDrawScore());
}

namespace {

inline float ComputeStdev(const SearchParams& params, float q, uint32_t n,
                          float vs) {
  float util_sq_avg = vs;
  const float util_sq = q * q;
  util_sq_avg = std::max(util_sq_avg,
                         util_sq);  // avoid negative variance

  const float var_estimate = util_sq_avg - util_sq;
  float stdev_estimate = sqrt(std::max(var_estimate, 0.0f));
  return stdev_estimate;
}

inline float ComputeStdevFactor(const SearchParams& params, float q, uint32_t n,
                                float vs) {
  float util_sq_avg = vs;
  const float util_sq = q * q;
  util_sq_avg = std::max(util_sq_avg,
                         util_sq);  // avoid negative variance

  const float stdev_prior = params.GetCpuctUtilityStdevPrior();
  const float variance_prior = stdev_prior * stdev_prior;
  const float prior_weight = params.GetCpuctUtilityStdevPriorWeight();
  const float stdev_factor_scale = params.GetCpuctUtilityStdevScale();
  const float var_estimate =
      ((util_sq + variance_prior) * prior_weight + util_sq_avg * n) /
          (prior_weight + n - 1.0f) -
      util_sq;

  const float stdev_estimate = sqrt(std::max(var_estimate, 0.0f));
  float stdev_factor =
      1.0f + stdev_factor_scale * (stdev_estimate / stdev_prior - 1.0f);
  return stdev_factor;
}

inline float ComputeStdevFactor(const SearchParams& params, Node* node) {
  return ComputeStdevFactor(params, node->GetWL(), node->GetN(), node->GetVS());
}

inline float GetFpu(const SearchParams& params, Node* node, bool is_root_node,
                    float draw_score) {
  const auto value = params.GetFpuValue(is_root_node);
  return params.GetFpuAbsolute(is_root_node)
             ? value
             : -node->GetQ(-draw_score) -
                   value * std::sqrt(node->GetVisitedPolicy());
}

// Faster version for if visited_policy is readily available already.
inline float GetFpu(const SearchParams& params, Node* node, bool is_root_node,
                    float draw_score, float visited_pol) {
  const auto value = params.GetFpuValue(is_root_node);
  return params.GetFpuAbsolute(is_root_node)
             ? value
             : -node->GetQ(-draw_score) - value * std::sqrt(visited_pol);
}

inline float ComputeCpuct(const SearchParams& params, uint32_t N,
                          bool is_root_node) {
  const float init = params.GetCpuct(is_root_node);
  const float k = params.GetCpuctFactor(is_root_node);
  const float base = params.GetCpuctBase(is_root_node);
  return init + (k ? k * FastLog((N + base) / base) : 0.0f);
}

inline float ComputeCpuct(const SearchParams& params, uint32_t n, float q,
                          float vs, bool is_root_node) {
  const float init = params.GetCpuct(is_root_node);
  const float k = params.GetCpuctFactor(is_root_node);
  const float base = params.GetCpuctBase(is_root_node);
  const float stdev_factor = ComputeStdevFactor(params, q, n, vs);
  return stdev_factor * (init + (k ? k * FastLog((n + base) / base) : 0.0f));
}

}  // namespace

std::vector<std::string> Search::GetVerboseStats(Node* node) const {
  const bool is_root = (node == root_node_);
  const bool is_odd_depth = !is_root;
  const bool is_black_to_move = (played_history_.IsBlackToMove() == is_root);
  const float draw_score = GetDrawScore(is_odd_depth);
  const float fpu = GetFpu(params_, node, is_root, draw_score);
  const float cpuct = ComputeCpuct(params_, node->GetTotalVisits(),
                                   node->GetWL(), node->GetVS(), is_root);
  const float U_coeff =
      cpuct * std::sqrt(std::max(node->GetChildrenVisits(), 1u));
  std::vector<EdgeAndNode> edges;
  for (const auto& edge : node->Edges()) edges.push_back(edge);

  std::sort(edges.begin(), edges.end(),
            [&fpu, &U_coeff, &draw_score](EdgeAndNode a, EdgeAndNode b) {
              return std::forward_as_tuple(
                         a.GetN(), a.GetQ(fpu, draw_score) + a.GetU(U_coeff)) <
                     std::forward_as_tuple(
                         b.GetN(), b.GetQ(fpu, draw_score) + b.GetU(U_coeff));
            });

  auto print = [](auto* oss, auto pre, auto v, auto post, auto w, int p = 0) {
    *oss << pre << std::setw(w) << std::setprecision(p) << v << post;
  };
  auto print_head = [&](auto* oss, auto label, int i, auto n, auto f, auto p) {
    *oss << std::fixed;
    print(oss, "", label, " ", 5);
    print(oss, "(", i, ") ", 4);
    *oss << std::right;
    print(oss, "N: ", n, " ", 7);
    print(oss, "(+", f, ") ", 2);
    print(oss, "(P: ", p * 100, "%) ", 5, p >= 0.99995f ? 1 : 2);
  };
  auto print_stats = [&](auto* oss, const auto* n) {
    const auto sign = n == node ? -1 : 1;
    if (n) {
      print(oss, "(WL: ", sign * n->GetWL(), ") ", 8, 5);
      print(oss, "(D: ", n->GetD(), ") ", 5, 3);
      print(oss, "(M: ", n->GetM(), ") ", 4, 1);
      print(oss,
            "(STD: ", ComputeStdev(params_, n->GetWL(), n->GetN(), n->GetVS()),
            ") ", 6, 5);
      print(oss, "(STDF: ",
            ComputeStdevFactor(params_, n->GetWL(), n->GetN(), n->GetVS()),
            ") ", 6, 5);
      print(oss, "(VS: ", n->GetVS(), ") ", 6, 5);
    } else {
      *oss << "(WL:  -.-----) (D: -.---) (M:  -.-) ";
    }
    print(oss, "(Q: ", n ? sign * n->GetQ(sign * draw_score) : fpu, ") ", 8, 5);
  };
  auto print_tail = [&](auto* oss, const auto* n) {
    const auto sign = n == node ? -1 : 1;
    std::optional<float> v;
    if (n && n->IsTerminal()) {
      v = n->GetQ(sign * draw_score);
    } else if (n) {
      auto history = played_history_;
      if (!is_root) {
        history.Append(node->GetMove());
      }
      NNCacheLock nneval = GetCachedNNEval(history);
      if (nneval) v = -nneval->eval->q;
    }
    if (v) {
      print(oss, "(V: ", sign * *v, ") ", 7, 4);
    } else {
      *oss << "(V:  -.----) ";
    }

    if (n) {
      auto [lo, up] = n->GetBounds();
      if (sign == -1) {
        lo = -lo;
        up = -up;
        std::swap(lo, up);
      }
      *oss << (lo == up
                   ? "(T) "
                   : lo == GameResult::DRAW && up == GameResult::WHITE_WON
                         ? "(W) "
                         : lo == GameResult::BLACK_WON && up == GameResult::DRAW
                               ? "(L) "
                               : "");
    }
  };

  std::vector<std::string> infos;
  const auto m_evaluator = network_->GetCapabilities().has_mlh()
                               ? MEvaluator(params_, node)
                               : MEvaluator();
  for (const auto& edge : edges) {
    float Q = edge.GetQ(fpu, draw_score);
    float M = m_evaluator.GetMUtility(edge, Q);
    std::ostringstream oss;
    oss << std::left;
    // TODO: should this be displaying transformed index?
    print_head(&oss, edge.GetMove(is_black_to_move).as_string(),
               edge.GetMove().as_nn_index(0), edge.GetN(), edge.GetNInFlight(),
               edge.GetP());
    print_stats(&oss, edge.node());
    print(&oss, "(U: ", edge.GetU(U_coeff), ") ", 6, 5);
    print(&oss, "(S: ", Q + edge.GetU(U_coeff) + M, ") ", 8, 5);
    print_tail(&oss, edge.node());
    infos.emplace_back(oss.str());
  }

  // Include stats about the node in similar format to its children above.
  std::ostringstream oss;
  print_head(&oss, "node ", node->GetNumEdges(), node->GetN(),
             node->GetNInFlight(), node->GetVisitedPolicy());
  print_stats(&oss, node);
  print_tail(&oss, node);
  infos.emplace_back(oss.str());
  return infos;
}

void Search::SendMovesStats() const REQUIRES(counters_mutex_) {
  auto move_stats = GetVerboseStats(root_node_);

  if (params_.GetVerboseStats()) {
    std::vector<ThinkingInfo> infos;
    std::transform(move_stats.begin(), move_stats.end(),
                   std::back_inserter(infos), [](const std::string& line) {
                     ThinkingInfo info;
                     info.comment = line;
                     return info;
                   });
    uci_responder_->OutputThinkingInfo(&infos);
  } else {
    LOGFILE << "=== Move stats:";
    for (const auto& line : move_stats) LOGFILE << line;
  }
  for (auto& edge : root_node_->Edges()) {
    if (!(edge.GetMove(played_history_.IsBlackToMove()) == final_bestmove_)) {
      continue;
    }
    if (edge.HasNode()) {
      LOGFILE << "--- Opponent moves after: " << final_bestmove_.as_string();
      for (const auto& line : GetVerboseStats(edge.node())) {
        LOGFILE << line;
      }
    }
  }
}

NNCacheLock Search::GetCachedNNEval(const PositionHistory& history) const {
  const auto hash = dag_->GetHistoryHash(history);
  NNCacheLock nneval(cache_, hash);
  return nneval;
}

void Search::MaybeTriggerStop(const IterationStats& stats,
                              StoppersHints* hints) {
  hints->Reset();
  if (params_.GetNpsLimit() > 0) {
    hints->UpdateEstimatedNps(params_.GetNpsLimit());
  }
  SharedMutex::Lock nodes_lock(nodes_mutex_);
  Mutex::Lock lock(counters_mutex_);
  // Already responded bestmove, nothing to do here.
  if (bestmove_is_sent_) return;
  // Don't stop when the root node is not yet expanded.
  if (total_playouts_ + initial_visits_ == 0) return;

  if (!stop_.load(std::memory_order_acquire)) {
    if (stopper_->ShouldStop(stats, hints)) FireStopInternal();
  }

  // If we are the first to see that stop is needed.
  if (stop_.load(std::memory_order_acquire) && ok_to_respond_bestmove_ &&
      !bestmove_is_sent_) {
    SendUciInfo();
    EnsureBestMoveKnown();
    SendMovesStats();
    BestMoveInfo info(final_bestmove_, final_pondermove_);
    uci_responder_->OutputBestMove(&info);
    stopper_->OnSearchDone(stats);
    bestmove_is_sent_ = true;
    current_best_edge_ = EdgeAndNode();
  }
}

// Return the evaluation of the actual best child, regardless of temperature
// settings. This differs from GetBestMove, which does obey any temperature
// settings. So, somethimes, they may return results of different moves.
Eval Search::GetBestEval(Move* move, bool* is_terminal) const {
  SharedMutex::SharedLock lock(nodes_mutex_);
  Mutex::Lock counters_lock(counters_mutex_);
  float parent_wl = -root_node_->GetWL();
  float parent_d = root_node_->GetD();
  float parent_m = root_node_->GetM();
  if (!root_node_->HasChildren()) return {parent_wl, parent_d, parent_m};
  EdgeAndNode best_edge = GetBestChildNoTemperature(root_node_, 0);
  if (move) *move = best_edge.GetMove(played_history_.IsBlackToMove());
  if (is_terminal) *is_terminal = best_edge.IsTerminal();
  return {best_edge.GetWL(parent_wl), best_edge.GetD(parent_d),
          best_edge.GetM(parent_m - 1) + 1};
}

std::pair<Move, Move> Search::GetBestMove() {
  SharedMutex::Lock lock(nodes_mutex_);
  Mutex::Lock counters_lock(counters_mutex_);
  EnsureBestMoveKnown();
  return {final_bestmove_, final_pondermove_};
}

std::int64_t Search::GetTotalPlayouts() const {
  SharedMutex::SharedLock lock(nodes_mutex_);
  return total_playouts_;
}

void Search::ResetBestMove() {
  SharedMutex::Lock nodes_lock(nodes_mutex_);
  Mutex::Lock lock(counters_mutex_);
  bool old_sent = bestmove_is_sent_;
  bestmove_is_sent_ = false;
  EnsureBestMoveKnown();
  bestmove_is_sent_ = old_sent;
}

// Computes the best move, maybe with temperature (according to the settings).
void Search::EnsureBestMoveKnown() REQUIRES(nodes_mutex_)
    REQUIRES(counters_mutex_) {
  if (bestmove_is_sent_) return;
  if (root_node_->GetN() == 0) return;
  if (!root_node_->HasChildren()) return;

  float temperature = params_.GetTemperature();
  const int cutoff_move = params_.GetTemperatureCutoffMove();
  const int decay_delay_moves = params_.GetTempDecayDelayMoves();
  const int decay_moves = params_.GetTempDecayMoves();
  const int moves = played_history_.Last().GetGamePly() / 2;

  if (cutoff_move && (moves + 1) >= cutoff_move) {
    temperature = params_.GetTemperatureEndgame();
  } else if (temperature && decay_moves) {
    if (moves >= decay_delay_moves + decay_moves) {
      temperature = 0.0;
    } else if (moves >= decay_delay_moves) {
      temperature *=
          static_cast<float>(decay_delay_moves + decay_moves - moves) /
          decay_moves;
    }
    // don't allow temperature to decay below endgame temperature
    if (temperature < params_.GetTemperatureEndgame()) {
      temperature = params_.GetTemperatureEndgame();
    }
  }

  auto bestmove_edge = temperature
                           ? GetBestRootChildWithTemperature(temperature)
                           : GetBestChildNoTemperature(root_node_, 0);
  final_bestmove_ = bestmove_edge.GetMove(played_history_.IsBlackToMove());

  if (bestmove_edge.GetN() > 0 && bestmove_edge.node()->HasChildren()) {
    final_pondermove_ = GetBestChildNoTemperature(bestmove_edge.node(), 1)
                            .GetMove(!played_history_.IsBlackToMove());
  }
}

// Returns @count children with most visits.
std::vector<EdgeAndNode> Search::GetBestChildrenNoTemperature(Node* parent,
                                                              int count,
                                                              int depth) const {
  // Even if Edges is populated at this point, its a race condition to access
  // the node, so exit quickly.
  if (parent->GetN() == 0) return {};
  const bool is_odd_depth = (depth % 2) == 1;
  const float draw_score = GetDrawScore(is_odd_depth);
  // Best child is selected using the following criteria:
  // * Prefer shorter terminal wins / avoid shorter terminal losses.
  // * Largest number of playouts.
  // * If two nodes have equal number:
  //   * If that number is 0, the one with larger prior wins.
  //   * If that number is larger than 0, the one with larger eval wins.
  std::vector<EdgeAndNode> edges;
  for (auto& edge : parent->Edges()) {
    if (parent == root_node_ && !root_move_filter_.empty() &&
        std::find(root_move_filter_.begin(), root_move_filter_.end(),
                  edge.GetMove()) == root_move_filter_.end()) {
      continue;
    }
    edges.push_back(edge);
  }
  const auto middle = (static_cast<int>(edges.size()) > count)
                          ? edges.begin() + count
                          : edges.end();
  std::partial_sort(
      edges.begin(), middle, edges.end(),
      [draw_score](const auto& a, const auto& b) {
        // The function returns "true" when a is preferred to b.

        // Lists edge types from less desirable to more desirable.
        enum EdgeRank {
          kTerminalLoss,
          kTablebaseLoss,
          kNonTerminal,  // Non terminal or terminal draw.
          kTablebaseWin,
          kTerminalWin,
        };

        auto GetEdgeRank = [](const EdgeAndNode& edge) {
          // This default isn't used as wl only checked for case edge is
          // terminal.
          const auto wl = edge.GetWL(0.0f);
          // Not safe to access IsTerminal if GetN is 0.
          if (edge.GetN() == 0 || !edge.IsTerminal() || !wl) {
            return kNonTerminal;
          }
          if (edge.IsTbTerminal()) {
            return wl < 0.0 ? kTablebaseLoss : kTablebaseWin;
          }
          return wl < 0.0 ? kTerminalLoss : kTerminalWin;
        };

        // If moves have different outcomes, prefer better outcome.
        const auto a_rank = GetEdgeRank(a);
        const auto b_rank = GetEdgeRank(b);
        if (a_rank != b_rank) return a_rank > b_rank;

        // If both are terminal draws, try to make it shorter.
        // Not safe to access IsTerminal if GetN is 0.
        if (a_rank == kNonTerminal && a.GetN() != 0 && b.GetN() != 0 &&
            a.IsTerminal() && b.IsTerminal()) {
          if (a.IsTbTerminal() != b.IsTbTerminal()) {
            // Prefer non-tablebase draws.
            return a.IsTbTerminal() < b.IsTbTerminal();
          }
          // Prefer shorter draws.
          return a.GetM(0.0f) < b.GetM(0.0f);
        }

        // Neither is terminal, use standard rule.
        if (a_rank == kNonTerminal) {
          // Prefer largest playouts then eval then prior.
          if (a.GetN() != b.GetN()) return a.GetN() > b.GetN();
          // Default doesn't matter here so long as they are the same as either
          // both are N==0 (thus we're comparing equal defaults) or N!=0 and
          // default isn't used.
          if (a.GetQ(0.0f, draw_score) != b.GetQ(0.0f, draw_score)) {
            return a.GetQ(0.0f, draw_score) > b.GetQ(0.0f, draw_score);
          }
          return a.GetP() > b.GetP();
        }

        // Both variants are winning, prefer shortest win.
        if (a_rank > kNonTerminal) {
          return a.GetM(0.0f) < b.GetM(0.0f);
        }

        // Both variants are losing, prefer longest losses.
        return a.GetM(0.0f) > b.GetM(0.0f);
      });

  if (count < static_cast<int>(edges.size())) {
    edges.resize(count);
  }
  return edges;
}

// Returns a child with most visits.
EdgeAndNode Search::GetBestChildNoTemperature(Node* parent, int depth) const {
  auto res = GetBestChildrenNoTemperature(parent, 1, depth);
  return res.empty() ? EdgeAndNode() : res.front();
}

// Returns a child of a root chosen according to weighted-by-temperature visit
// count.
EdgeAndNode Search::GetBestRootChildWithTemperature(float temperature) const {
  // Root is at even depth.
  const float draw_score = GetDrawScore(/* is_odd_depth= */ false);

  std::vector<float> cumulative_sums;
  float sum = 0.0;
  float max_n = 0.0;
  const float offset = params_.GetTemperatureVisitOffset();
  float max_eval = -1.0f;
  const float fpu =
      GetFpu(params_, root_node_, /* is_root= */ true, draw_score);

  for (auto& edge : root_node_->Edges()) {
    if (!root_move_filter_.empty() &&
        std::find(root_move_filter_.begin(), root_move_filter_.end(),
                  edge.GetMove()) == root_move_filter_.end()) {
      continue;
    }
    if (edge.GetN() + offset > max_n) {
      max_n = edge.GetN() + offset;
      max_eval = edge.GetQ(fpu, draw_score);
    }
  }

  // TODO(crem) Simplify this code when samplers.h is merged.
  const float min_eval =
      max_eval - params_.GetTemperatureWinpctCutoff() / 50.0f;
  for (auto& edge : root_node_->Edges()) {
    if (!root_move_filter_.empty() &&
        std::find(root_move_filter_.begin(), root_move_filter_.end(),
                  edge.GetMove()) == root_move_filter_.end()) {
      continue;
    }
    if (edge.GetQ(fpu, draw_score) < min_eval) continue;
    sum += std::pow(
        std::max(0.0f,
                 (max_n <= 0.0f
                      ? edge.GetP()
                      : ((static_cast<float>(edge.GetN()) + offset) / max_n))),
        1 / temperature);
    cumulative_sums.push_back(sum);
  }
  assert(sum);

  const float toss = Random::Get().GetFloat(cumulative_sums.back());
  int idx =
      std::lower_bound(cumulative_sums.begin(), cumulative_sums.end(), toss) -
      cumulative_sums.begin();

  for (auto& edge : root_node_->Edges()) {
    if (!root_move_filter_.empty() &&
        std::find(root_move_filter_.begin(), root_move_filter_.end(),
                  edge.GetMove()) == root_move_filter_.end()) {
      continue;
    }
    if (edge.GetQ(fpu, draw_score) < min_eval) continue;
    if (idx-- == 0) return edge;
  }
  assert(false);
  return {};
}

void Search::StartThreads(size_t how_many) {
  thread_count_.store(how_many, std::memory_order_release);
  Mutex::Lock lock(threads_mutex_);
  // First thread is a watchdog thread.
  if (threads_.size() == 0) {
    threads_.emplace_back([this]() { WatchdogThread(); });
  }
  // Start working threads.
  for (size_t i = 0; i < how_many; i++) {
    threads_.emplace_back([this, i]() {
      SearchWorker worker(this, params_, i);
      worker.RunBlocking();
    });
  }
  LOGFILE << "Search started. "
          << std::chrono::duration_cast<std::chrono::milliseconds>(
                 std::chrono::steady_clock::now() - start_time_)
                 .count()
          << "ms already passed.";
}

void Search::RunBlocking(size_t threads) {
  StartThreads(threads);
  Wait();
}

bool Search::IsSearchActive() const {
  return !stop_.load(std::memory_order_acquire);
}

void Search::PopulateCommonIterationStats(IterationStats* stats) {
  stats->time_since_movestart = GetTimeSinceStart();

  SharedMutex::SharedLock nodes_lock(nodes_mutex_);
  {
    Mutex::Lock counters_lock(counters_mutex_);
    stats->time_since_first_batch = GetTimeSinceFirstBatch();
    if (!nps_start_time_ && total_playouts_ > 0) {
      nps_start_time_ = std::chrono::steady_clock::now();
    }
  }
  stats->total_visits = total_playouts_ + initial_visits_;
  stats->total_allocated_nodes = dag_->AllocatedNodeCount();
  stats->nodes_since_movestart = total_playouts_;
  stats->batches_since_movestart = total_batches_;
  stats->average_depth = cum_depth_ / (total_playouts_ ? total_playouts_ : 1);
  stats->edge_n.clear();
  stats->win_found = false;
  stats->may_resign = true;
  stats->num_losing_edges = 0;
  stats->time_usage_hint_ = IterationStats::TimeUsageHint::kNormal;
  stats->mate_depth = std::numeric_limits<int>::max();

  // If root node hasn't finished first visit, none of this code is safe.
  if (root_node_->GetN() > 0) {
    const auto draw_score = GetDrawScore(true);
    const float fpu =
        GetFpu(params_, root_node_, /* is_root_node */ true, draw_score);
    float max_q_plus_m = -1000;
    uint64_t max_n = 0;
    bool max_n_has_max_q_plus_m = true;
    const auto m_evaluator = network_->GetCapabilities().has_mlh()
                                 ? MEvaluator(params_, root_node_)
                                 : MEvaluator();
    for (const auto& edge : root_node_->Edges()) {
      const auto n = edge.GetN();
      const auto q = edge.GetQ(fpu, draw_score);
      const auto m = m_evaluator.GetMUtility(edge, q);
      const auto q_plus_m = q + m;
      stats->edge_n.push_back(n);
      if (n > 0 && edge.IsTerminal() && edge.GetWL(0.0f) > 0.0f) {
        stats->win_found = true;
      }
      if (n > 0 && edge.IsTerminal() && edge.GetWL(0.0f) < 0.0f) {
        stats->num_losing_edges += 1;
      }
      if (n > 0 && edge.IsTerminal() && edge.GetWL(0.0f) == 1.0f &&
          !edge.IsTbTerminal()) {
        stats->mate_depth =
            std::min(stats->mate_depth,
                     static_cast<int>(std::round(edge.GetM(0.0f))) / 2 + 1);
      }

      // If game is resignable, no need for moving quicker. This allows
      // proving mate when losing anyway for better score output.
      // Hardcoded resign threshold, because there is no available parameter.
      if (n > 0 && q > -0.98f) {
        stats->may_resign = false;
      }
      if (max_n < n) {
        max_n = n;
        max_n_has_max_q_plus_m = false;
      }
      if (max_q_plus_m <= q_plus_m) {
        max_n_has_max_q_plus_m = (max_n == n);
        max_q_plus_m = q_plus_m;
      }
    }
    if (!max_n_has_max_q_plus_m) {
      stats->time_usage_hint_ = IterationStats::TimeUsageHint::kNeedMoreTime;
    }
  }
}

void Search::WatchdogThread() {
  LOGFILE << "Start a watchdog thread.";
  StoppersHints hints;
  IterationStats stats;
  while (true) {
    PopulateCommonIterationStats(&stats);
    MaybeTriggerStop(stats, &hints);
    MaybeOutputInfo();

    constexpr auto kMaxWaitTimeMs = 100;
    constexpr auto kMinWaitTimeMs = 1;

    Mutex::Lock lock(counters_mutex_);
    // Only exit when bestmove is responded. It may happen that search threads
    // already all exited, and we need at least one thread that can do that.
    if (bestmove_is_sent_) break;

    auto remaining_time = hints.GetEstimatedRemainingTimeMs();
    if (remaining_time > kMaxWaitTimeMs) remaining_time = kMaxWaitTimeMs;
    if (remaining_time < kMinWaitTimeMs) remaining_time = kMinWaitTimeMs;
    // There is no real need to have max wait time, and sometimes it's fine
    // to wait without timeout at all (e.g. in `go nodes` mode), but we
    // still limit wait time for exotic cases like when pc goes to sleep
    // mode during thinking.
    // Minimum wait time is there to prevent busy wait and other threads
    // starvation.
    watchdog_cv_.wait_for(
        lock.get_raw(), std::chrono::milliseconds(remaining_time),
        [this]() { return stop_.load(std::memory_order_acquire); });
  }
  LOGFILE << "End a watchdog thread.";
}

void Search::FireStopInternal() {
  stop_.store(true, std::memory_order_release);
  watchdog_cv_.notify_all();
}

void Search::Stop() {
  Mutex::Lock lock(counters_mutex_);
  ok_to_respond_bestmove_ = true;
  FireStopInternal();
  LOGFILE << "Stopping search due to `stop` uci command.";
}

void Search::Abort() {
  Mutex::Lock lock(counters_mutex_);
  if (!stop_.load(std::memory_order_acquire) ||
      (!bestmove_is_sent_ && !ok_to_respond_bestmove_)) {
    bestmove_is_sent_ = true;
    FireStopInternal();
  }
  LOGFILE << "Aborting search, if it is still active.";
}

void Search::Wait() {
  Mutex::Lock lock(threads_mutex_);
  while (!threads_.empty()) {
    threads_.back().join();
    threads_.pop_back();
  }
}

void Search::CancelSharedCollisions() REQUIRES(nodes_mutex_) {
  for (auto& entry : shared_collisions_) {
    auto path = entry.first;
    for (auto it = ++(path.crbegin()); it != path.crend(); ++it) {
      std::get<0>(*it)->CancelScoreUpdate(entry.second);
    }
  }
  shared_collisions_.clear();
}

Search::~Search() {
  Abort();
  Wait();
  {
    SharedMutex::Lock lock(nodes_mutex_);
    CancelSharedCollisions();

#ifndef NDEBUG
    assert(root_node_->ZeroNInFlight());
#endif
  }

  // Free previously released nodes that were not reused during this search.
  dag_->TTMaintenance();
  dag_->TTMaintenance();

  LOGFILE << "Search destroyed.";
}

//////////////////////////////////////////////////////////////////////////////
// SearchWorker
//////////////////////////////////////////////////////////////////////////////

void SearchWorker::RunTasks(int tid) {
  while (true) {
    PickTask* task = nullptr;
    int id = 0;
    {
      int spins = 0;
      while (true) {
        int nta = tasks_taken_.load(std::memory_order_acquire);
        int tc = task_count_.load(std::memory_order_acquire);
        if (nta < tc) {
          int val = 0;
          if (task_taking_started_.compare_exchange_weak(
                  val, 1, std::memory_order_acq_rel,
                  std::memory_order_relaxed)) {
            nta = tasks_taken_.load(std::memory_order_acquire);
            tc = task_count_.load(std::memory_order_acquire);
            // We got the spin lock, double check we're still in the clear.
            if (nta < tc) {
              id = tasks_taken_.fetch_add(1, std::memory_order_acq_rel);
              task = &picking_tasks_[id];
              task_taking_started_.store(0, std::memory_order_release);
              break;
            }
            task_taking_started_.store(0, std::memory_order_release);
          }
          SpinloopPause();
          spins = 0;
          continue;
        } else if (tc != -1) {
          spins++;
          if (spins >= 512) {
            std::this_thread::yield();
            spins = 0;
          } else {
            SpinloopPause();
          }
          continue;
        }
        spins = 0;
        // Looks like sleep time.
        Mutex::Lock lock(picking_tasks_mutex_);
        // Refresh them now we have the lock.
        nta = tasks_taken_.load(std::memory_order_acquire);
        tc = task_count_.load(std::memory_order_acquire);
        if (tc != -1) continue;
        if (nta >= tc && exiting_) return;
        task_added_.wait(lock.get_raw());
        // And refresh again now we're awake.
        nta = tasks_taken_.load(std::memory_order_acquire);
        tc = task_count_.load(std::memory_order_acquire);
        if (nta >= tc && exiting_) return;
      }
    }
    if (task != nullptr) {
      switch (task->task_type) {
        case PickTask::kGathering: {
          PickNodesToExtendTask(task->start_path, task->collision_limit,
                                task->history, &(task->results),
                                &(task_workspaces_[tid]));
          break;
        }
        case PickTask::kProcessing: {
          ProcessPickedTask(task->start_idx, task->end_idx);
          break;
        }
      }
      picking_tasks_[id].complete = true;
      completed_tasks_.fetch_add(1, std::memory_order_acq_rel);
    }
  }
}

void SearchWorker::ExecuteOneIteration() {
  // 1. Initialize internal structures.
  InitializeIteration(search_->network_->NewComputation());

  if (params_.GetMaxConcurrentSearchers() != 0) {
    std::unique_ptr<SpinHelper> spin_helper;
    if (params_.GetSearchSpinBackoff()) {
      spin_helper = std::make_unique<ExponentialBackoffSpinHelper>();
    } else {
      // This is a hard spin lock to reduce latency but at the expense of busy
      // wait cpu usage. If search worker count is large, this is probably a
      // bad idea.
      spin_helper = std::make_unique<SpinHelper>();
    }

    while (true) {
      // If search is stopped, we've not gathered or done anything and we don't
      // want to, so we can safely skip all below. But make sure we have done
      // at least one iteration.
      if (search_->stop_.load(std::memory_order_acquire) &&
          search_->GetTotalPlayouts() + search_->initial_visits_ > 0) {
        return;
      }

      int available =
          search_->pending_searchers_.load(std::memory_order_acquire);
      if (available == 0) {
        spin_helper->Wait();
        continue;
      }

      if (search_->pending_searchers_.compare_exchange_weak(
              available, available - 1, std::memory_order_acq_rel)) {
        break;
      } else {
        spin_helper->Backoff();
      }
    }
  }

  // 2. Gather minibatch.
  GatherMinibatch();
  task_count_.store(-1, std::memory_order_release);
  search_->backend_waiting_counter_.fetch_add(1, std::memory_order_relaxed);

  // 2b. Collect collisions.
  CollectCollisions();

  if (params_.GetMaxConcurrentSearchers() != 0) {
    search_->pending_searchers_.fetch_add(1, std::memory_order_acq_rel);
  }

  // 4. Run NN computation.
  RunNNComputation();
  search_->backend_waiting_counter_.fetch_add(-1, std::memory_order_relaxed);

  // 5. Retrieve NN computations (and terminal values) into nodes.
  FetchMinibatchResults();

  // 6. Propagate the new nodes' information to all their parents in the tree.
  DoBackupUpdate();

  // 7. Update the Search's status and progress information.
  UpdateCounters();

  // If required, waste time to limit nps.
  if (params_.GetNpsLimit() > 0) {
    while (search_->IsSearchActive()) {
      int64_t time_since_first_batch_ms = 0;
      {
        Mutex::Lock lock(search_->counters_mutex_);
        time_since_first_batch_ms = search_->GetTimeSinceFirstBatch();
      }
      if (time_since_first_batch_ms <= 0) {
        time_since_first_batch_ms = search_->GetTimeSinceStart();
      }
      auto nps = search_->GetTotalPlayouts() * 1e3f / time_since_first_batch_ms;
      if (nps > params_.GetNpsLimit()) {
        std::this_thread::sleep_for(std::chrono::milliseconds(1));
      } else {
        break;
      }
    }
  }
}

// 1. Initialize internal structures.
// ~~~~~~~~~~~~~~~~~~~~~~~~~~~~~~~~~~
void SearchWorker::InitializeIteration(
    std::unique_ptr<NetworkComputation> computation) {
  computation_ = std::make_unique<CachingComputation>(
      std::move(computation), search_->network_->GetCapabilities().input_format,
      params_.GetHistoryFill(), search_->cache_);
  computation_->Reserve(params_.GetMiniBatchSize());
  minibatch_.clear();
  minibatch_.reserve(2 * params_.GetMiniBatchSize());
}

// 2. Gather minibatch.
// ~~~~~~~~~~~~~~~~~~~~
namespace {
int Mix(int high, int low, float ratio) {
  return static_cast<int>(std::round(static_cast<float>(low) +
                                     static_cast<float>(high - low) * ratio));
}

int CalculateCollisionsLeft(int64_t nodes, const SearchParams& params) {
  // End checked first
  if (nodes >= params.GetMaxCollisionVisitsScalingEnd()) {
    return params.GetMaxCollisionVisits();
  }
  if (nodes <= params.GetMaxCollisionVisitsScalingStart()) {
    return 1;
  }
  return Mix(params.GetMaxCollisionVisits(), 1,
             std::pow((static_cast<float>(nodes) -
                       params.GetMaxCollisionVisitsScalingStart()) /
                          (params.GetMaxCollisionVisitsScalingEnd() -
                           params.GetMaxCollisionVisitsScalingStart()),
                      params.GetMaxCollisionVisitsScalingPower()));
}
}  // namespace

void SearchWorker::GatherMinibatch() {
  // Total number of nodes to process.
  uint32_t minibatch_size = 0;
  int cur_n = 0;
  {
    SharedMutex::Lock lock(search_->nodes_mutex_);
    cur_n = search_->root_node_->GetN();
  }
  // TODO: GetEstimatedRemainingPlayouts has already had smart pruning factor
  // applied, which doesn't clearly make sense to include here...
  int64_t remaining_n =
      latest_time_manager_hints_.GetEstimatedRemainingPlayouts();
  uint32_t collisions_left = CalculateCollisionsLeft(
      std::min(static_cast<int64_t>(cur_n), remaining_n), params_);

  // Number of nodes processed out of order.
  number_out_of_order_ = 0;

  int thread_count = search_->thread_count_.load(std::memory_order_acquire);

  // Gather nodes to process in the current batch.
  // If we had too many nodes out of order, also interrupt the iteration so
  // that search can exit.
  while (minibatch_size < params_.GetMiniBatchSize() &&
         number_out_of_order_ < params_.GetMaxOutOfOrderEvals()) {
    // If there's something to process without touching slow neural net, do it.
    if (minibatch_size > 0 && computation_->GetCacheMisses() == 0) return;

    // If there is backend work to be done, and the backend is idle - exit
    // immediately.
    // Only do this fancy work if there are multiple threads as otherwise we
    // early exit from every batch since there is never another search thread to
    // be keeping the backend busy. Which would mean that threads=1 has a
    // massive nps drop.
    if (thread_count > 1 && minibatch_size > 0 &&
        computation_->GetCacheMisses() > params_.GetIdlingMinimumWork() &&
        thread_count -
                search_->backend_waiting_counter_.load(
                    std::memory_order_relaxed) >
            params_.GetThreadIdlingThreshold()) {
      return;
    }

    int new_start = static_cast<int>(minibatch_.size());

    PickNodesToExtend(
        std::min({collisions_left, params_.GetMiniBatchSize() - minibatch_size,
                  params_.GetMaxOutOfOrderEvals() - number_out_of_order_}));

    // Count the non-collisions.
    int non_collisions = 0;
    for (int i = new_start; i < static_cast<int>(minibatch_.size()); i++) {
      auto& picked_node = minibatch_[i];
      if (picked_node.IsCollision()) {
        continue;
      }
      ++non_collisions;
      ++minibatch_size;
    }

    {
      // This lock must be held until after the task_completed_ wait succeeds
      // below. Since the tasks perform work which assumes they have the lock,
      // even though actually this thread does.
      SharedMutex::Lock lock(search_->nodes_mutex_);

      bool needs_wait = false;
      int ppt_start = new_start;
      if (params_.GetTaskWorkersPerSearchWorker() > 0 &&
          non_collisions >= params_.GetMinimumWorkSizeForProcessing()) {
        const int num_tasks = std::clamp(
            non_collisions / params_.GetMinimumWorkPerTaskForProcessing(), 2,
            params_.GetTaskWorkersPerSearchWorker() + 1);
        // Round down, left overs can go to main thread so it waits less.
        int per_worker = non_collisions / num_tasks;
        needs_wait = true;
        ResetTasks();
        int found = 0;
        for (int i = new_start; i < static_cast<int>(minibatch_.size()); i++) {
          auto& picked_node = minibatch_[i];
          if (picked_node.IsCollision()) {
            continue;
          }
          ++found;
          if (found == per_worker) {
            picking_tasks_.emplace_back(ppt_start, i + 1);
            task_count_.fetch_add(1, std::memory_order_acq_rel);
            ppt_start = i + 1;
            found = 0;
            if (picking_tasks_.size() == static_cast<size_t>(num_tasks - 1)) {
              break;
            }
          }
        }
      }
      ProcessPickedTask(ppt_start, static_cast<int>(minibatch_.size()));
      if (needs_wait) {
        WaitForTasks();
      }
    }
    bool some_ooo = false;
    for (int i = static_cast<int>(minibatch_.size()) - 1; i >= new_start; i--) {
      if (minibatch_[i].ooo_completed) {
        some_ooo = true;
        break;
      }
    }
    if (some_ooo) {
      SharedMutex::Lock lock(search_->nodes_mutex_);
      for (int i = static_cast<int>(minibatch_.size()) - 1; i >= new_start;
           i--) {
        // If there was any OOO, revert 'all' new collisions - it isn't possible
        // to identify exactly which ones are afterwards and only prune those.
        // This may remove too many items, but hopefully most of the time they
        // will just be added back in the same in the next gather.
        if (minibatch_[i].IsCollision()) {
          for (auto it = ++(minibatch_[i].path.crbegin());
               it != minibatch_[i].path.crend(); ++it) {
            std::get<0>(*it)->CancelScoreUpdate(minibatch_[i].multivisit);
          }
          minibatch_.erase(minibatch_.begin() + i);
        } else if (minibatch_[i].ooo_completed) {
          FetchSingleNodeResult(&minibatch_[i], minibatch_[i], 0);
          DoBackupUpdateSingleNode(minibatch_[i]);
          minibatch_.erase(minibatch_.begin() + i);
          --minibatch_size;
          ++number_out_of_order_;
        }
      }
    }
    for (size_t i = new_start; i < minibatch_.size(); i++) {
      // If there was no OOO, there can stil be collisions.
      // There are no OOO though.
      // Also terminals when OOO is disabled.
      if (!minibatch_[i].ShouldAddToInput()) continue;
      if (minibatch_[i].is_cache_hit) {
        // Since minibatch_[i] holds cache lock, this is guaranteed to succeed.
        computation_->AddInputByHash(minibatch_[i].hash,
                                     std::move(minibatch_[i].lock));
      } else {
        computation_->AddInput(minibatch_[i].hash, minibatch_[i].history);
      }
    }

    // Check for stop at the end so we have at least one node.
    for (size_t i = new_start; i < minibatch_.size(); i++) {
      auto& picked_node = minibatch_[i];

      if (picked_node.IsCollision()) {
        // Check to see if we can upsize the collision to exit sooner.
        if (picked_node.maxvisit > 0 &&
            collisions_left > picked_node.multivisit) {
          SharedMutex::Lock lock(search_->nodes_mutex_);
          int extra = std::min(picked_node.maxvisit, collisions_left) -
                      picked_node.multivisit;
          picked_node.multivisit += extra;
          for (auto it = ++(picked_node.path.crbegin());
               it != picked_node.path.crend(); ++it) {
            std::get<0>(*it)->IncrementNInFlight(extra);
          }
        }
        if ((collisions_left -= picked_node.multivisit) <= 0) return;
        if (search_->stop_.load(std::memory_order_acquire)) return;
      }
    }
  }
}

void SearchWorker::ProcessPickedTask(int start_idx, int end_idx) {
  for (int i = start_idx; i < end_idx; i++) {
    auto& picked_node = minibatch_[i];
    if (picked_node.IsCollision()) continue;
    // If node is a collision, known as a terminal (win/loss/draw according to
    // the rules of the game) or has a low node, it means that we have already
    // visited this node before and can't extend it.
    if (picked_node.IsExtendable()) {
      // Node was never visited, extend it.
      ExtendNode(picked_node);
    }

    picked_node.ooo_completed =
        params_.GetOutOfOrderEval() && picked_node.CanEvalOutOfOrder();
  }
}

#define MAX_TASKS 100

void SearchWorker::ResetTasks() {
  task_count_.store(0, std::memory_order_release);
  tasks_taken_.store(0, std::memory_order_release);
  completed_tasks_.store(0, std::memory_order_release);
  picking_tasks_.clear();
  // Reserve because resizing breaks pointers held by the task threads.
  picking_tasks_.reserve(MAX_TASKS);
}

int SearchWorker::WaitForTasks() {
  // Spin lock, other tasks should be done soon.
  while (true) {
    int completed = completed_tasks_.load(std::memory_order_acquire);
    int todo = task_count_.load(std::memory_order_acquire);
    if (todo == completed) return completed;
    SpinloopPause();
  }
}

void SearchWorker::PickNodesToExtend(int collision_limit) {
  ResetTasks();
  {
    // While nothing is ready yet - wake the task runners so they are ready to
    // receive quickly.
    Mutex::Lock lock(picking_tasks_mutex_);
    task_added_.notify_all();
  }
  std::vector<Move> empty_movelist;
  // This lock must be held until after the task_completed_ wait succeeds below.
  // Since the tasks perform work which assumes they have the lock, even though
  // actually this thread does.
  SharedMutex::Lock lock(search_->nodes_mutex_);
  history_.Trim(search_->played_history_.GetLength());
  PickNodesToExtendTask({std::make_tuple(search_->root_node_, 0, 0)},
                        collision_limit, history_, &minibatch_,
                        &main_workspace_);

  WaitForTasks();
  for (int i = 0; i < static_cast<int>(picking_tasks_.size()); i++) {
    for (int j = 0; j < static_cast<int>(picking_tasks_[i].results.size());
         j++) {
      minibatch_.emplace_back(std::move(picking_tasks_[i].results[j]));
    }
  }
}

// Depth starts with 0 at root, so number of plies in PV equals depth.
std::pair<int, int> SearchWorker::GetRepetitions(int depth,
                                                 const Position& position) {
  const auto repetitions = position.GetRepetitions();

  if (repetitions == 0) return {0, 0};

  if (repetitions >= 2) return {repetitions, 0};

  const auto plies = position.GetPliesSincePrevRepetition();
  if (params_.GetTwoFoldDraws() && /*repetitions == 1 &&*/ depth >= 4 &&
      depth >= plies) {
    return {1, plies};
  }

  return {0, 0};
}

// Check if PickNodesToExtendTask should stop picking at this @node.
bool SearchWorker::ShouldStopPickingHere(Node* node, bool is_root_node,
                                         int repetitions) {
  constexpr double wl_diff_limit = 0.01f;
  constexpr float d_diff_limit = 0.01f;
  constexpr float m_diff_limit = 2.0f;

  if (node->GetN() == 0 || node->IsTerminal()) return true;

  // Only stop at root when there is no other option.
  assert(!is_root_node || node == search_->root_node_);
  if (is_root_node) return false;

  // Stop at draws by repetition.
  if (repetitions >= 2) return true;

  // Check if Node and LowNode differ significantly.
  auto low_node = node->GetLowNode();
  assert(low_node);

  // Only known transpositions can differ.
  if (!low_node->IsTransposition()) return false;

  // LowNode is terminal when Node is not.
  if (low_node->IsTerminal()) return true;

  // Bounds differ (swap).
  auto [low_node_lower, low_node_upper] = low_node->GetBounds();
  auto [node_lower, node_upper] = node->GetBounds();
  if (low_node_lower != -node_upper || low_node_upper != -node_lower)
    return true;

  // WL differs significantly (flip).
  auto wl_diff = std::abs(low_node->GetWL() + node->GetWL());
  if (wl_diff >= wl_diff_limit) return true;

  // D differs significantly.
  auto d_diff = std::abs(low_node->GetD() - node->GetD());
  if (d_diff >= d_diff_limit) return true;

  // M differs significantly (increment).
  auto m_diff = std::abs(low_node->GetM() + 1 - node->GetM());
  if (m_diff >= m_diff_limit) return true;

  return false;
}

void SearchWorker::PickNodesToExtendTask(
    const BackupPath& path, int collision_limit, PositionHistory& history,
    std::vector<NodeToProcess>* receiver,
    TaskWorkspace* workspace) NO_THREAD_SAFETY_ANALYSIS {
  assert(path.size() == (size_t)history.GetLength() -
                            search_->played_history_.GetLength() + 1);

  // TODO: Bring back pre-cached nodes created outside locks in a way that works
  // with tasks.
  // TODO: pre-reserve visits_to_perform for expected depth and likely maximum
  // width. Maybe even do so outside of lock scope.
  auto& vtp_buffer = workspace->vtp_buffer;
  auto& visits_to_perform = workspace->visits_to_perform;
  visits_to_perform.clear();
  auto& vtp_last_filled = workspace->vtp_last_filled;
  vtp_last_filled.clear();
  auto& current_path = workspace->current_path;
  current_path.clear();
  auto& full_path = workspace->full_path;
  full_path = path;
  assert(full_path.size() > 0);
  auto [node, repetitions, moves_left] = full_path.back();
  // Sometimes receiver is reused, othertimes not, so only jump start if small.
  if (receiver->capacity() < 30) {
    receiver->reserve(receiver->size() + 30);
  }

  // This 1 is 'filled pre-emptively'.
  std::array<float, 256> current_util;

  // These 3 are 'filled on demand'.
  std::array<float, 256> current_score;
  std::array<int, 256> current_nstarted;
  auto& cur_iters = workspace->cur_iters;

  Node::Iterator best_edge;
  Node::Iterator second_best_edge;
  // Fetch the current best root node visits for possible smart pruning.
  const int64_t best_node_n = search_->current_best_edge_.GetN();

  int passed_off = 0;
  int completed_visits = 0;

  bool is_root_node = node == search_->root_node_;
  const float even_draw_score = search_->GetDrawScore(false);
  const float odd_draw_score = search_->GetDrawScore(true);
  const auto& root_move_filter = search_->root_move_filter_;
  auto m_evaluator = moves_left_support_ ? MEvaluator(params_) : MEvaluator();

  int max_limit = std::numeric_limits<int>::max();

  current_path.push_back(-1);
  while (current_path.size() > 0) {
    assert(full_path.size() >= path.size());
    // First prepare visits_to_perform.
    if (current_path.back() == -1) {
      // Need to do n visits, where n is either collision_limit, or comes from
      // visits_to_perform for the current path.
      int cur_limit = collision_limit;
      if (current_path.size() > 1) {
        cur_limit =
            (*visits_to_perform.back())[current_path[current_path.size() - 2]];
      }
      // First check if node is terminal or not-expanded.  If either than create
      // a collision of appropriate size and pop current_path.
      if (ShouldStopPickingHere(node, is_root_node, repetitions)) {
        if (is_root_node) {
          // Root node is special - since its not reached from anywhere else, so
          // it needs its own logic. Still need to create the collision to
          // ensure the outer gather loop gives up.
          if (node->TryStartScoreUpdate()) {
            cur_limit -= 1;
            minibatch_.push_back(
                NodeToProcess::Visit(full_path, search_->played_history_));
            completed_visits++;
          }
        }
        // Visits are created elsewhere, just need the collisions here.
        if (cur_limit > 0) {
          int max_count = 0;
          if (cur_limit == collision_limit && path.size() == 1 &&
              max_limit > cur_limit) {
            max_count = max_limit;
          }
          receiver->push_back(
              NodeToProcess::Collision(full_path, cur_limit, max_count));
          completed_visits += cur_limit;
        }
        history.Pop();
        full_path.pop_back();
        if (full_path.size() > 0) {
          std::tie(node, repetitions, moves_left) = full_path.back();
        } else {
          node = nullptr;
          repetitions = 0;
        }
        current_path.pop_back();
        continue;
      }
      if (is_root_node) {
        // Root node is again special - needs its n in flight updated separately
        // as its not handled on the path to it, since there isn't one.
        node->IncrementNInFlight(cur_limit);
      }

      // Create visits_to_perform new back entry for this level.
      if (vtp_buffer.size() > 0) {
        visits_to_perform.push_back(std::move(vtp_buffer.back()));
        vtp_buffer.pop_back();
      } else {
        visits_to_perform.push_back(std::make_unique<std::array<int, 256>>());
      }
      vtp_last_filled.push_back(-1);

      // Cache all constant UCT parameters.

      int max_needed = node->GetNumEdges();
      for (int i = 0; i < max_needed; i++) {
        current_util[i] = std::numeric_limits<float>::lowest();
      }
      // Root depth is 1 here, while for GetDrawScore() it's 0-based, that's why
      // the weirdness.
      const float draw_score =
          (full_path.size() % 2 == 0) ? odd_draw_score : even_draw_score;
      m_evaluator.SetParent(node);
      float visited_pol = 0.0f;
      for (Node* child : node->VisitedNodes()) {
        int index = child->Index();
        visited_pol += child->GetP();
        float q = child->GetQ(draw_score);
        current_util[index] = q + m_evaluator.GetMUtility(child, q);
      }
      const float fpu =
          GetFpu(params_, node, is_root_node, draw_score, visited_pol);
      for (int i = 0; i < max_needed; i++) {
        if (current_util[i] == std::numeric_limits<float>::lowest()) {
          current_util[i] = fpu + m_evaluator.GetDefaultMUtility();
        }
      }

      const float cpuct =
          ComputeCpuct(params_, node->GetTotalVisits(), node->GetWL(),
                       node->GetVS(), is_root_node);
      const float puct_mult =
          cpuct * std::sqrt(std::max(node->GetChildrenVisits(), 1u));
      int cache_filled_idx = -1;
      while (cur_limit > 0) {
        // Perform UCT for current node.
        float best = std::numeric_limits<float>::lowest();
        int best_idx = -1;
        float best_without_u = std::numeric_limits<float>::lowest();
        float second_best = std::numeric_limits<float>::lowest();
        bool can_exit = false;
        best_edge.Reset();
        for (int idx = 0; idx < max_needed; ++idx) {
          if (idx > cache_filled_idx) {
            if (idx == 0) {
              cur_iters[idx] = node->Edges();
            } else {
              cur_iters[idx] = cur_iters[idx - 1];
              ++cur_iters[idx];
            }
            current_nstarted[idx] = cur_iters[idx].GetNStarted();
          }
          int nstarted = current_nstarted[idx];
          const float util = current_util[idx];
          if (idx > cache_filled_idx) {
            current_score[idx] =
                cur_iters[idx].GetP() * puct_mult / (1 + nstarted) + util;
            cache_filled_idx++;
          }
          if (is_root_node) {
            // If there's no chance to catch up to the current best node with
            // remaining playouts, don't consider it.
            // best_move_node_ could have changed since best_node_n was
            // retrieved. To ensure we have at least one node to expand, always
            // include current best node.
            if (cur_iters[idx] != search_->current_best_edge_ &&
                latest_time_manager_hints_.GetEstimatedRemainingPlayouts() <
                    best_node_n - cur_iters[idx].GetN()) {
              continue;
            }
            // If root move filter exists, make sure move is in the list.
            if (!root_move_filter.empty() &&
                std::find(root_move_filter.begin(), root_move_filter.end(),
                          cur_iters[idx].GetMove()) == root_move_filter.end()) {
              continue;
            }
          }

          float score = current_score[idx];
          if (score > best) {
            second_best = best;
            second_best_edge = best_edge;
            best = score;
            best_idx = idx;
            best_without_u = util;
            best_edge = cur_iters[idx];
          } else if (score > second_best) {
            second_best = score;
            second_best_edge = cur_iters[idx];
          }
          if (can_exit) break;
          if (nstarted == 0) {
            // One more loop will get 2 unvisited nodes, which is sufficient to
            // ensure second best is correct. This relies upon the fact that
            // edges are sorted in policy decreasing order.
            can_exit = true;
          }
        }
        int new_visits = 0;
        if (second_best_edge) {
          int estimated_visits_to_change_best = std::numeric_limits<int>::max();
          if (best_without_u < second_best) {
            const auto n1 = current_nstarted[best_idx] + 1;
            estimated_visits_to_change_best = static_cast<int>(
                std::max(1.0f, std::min(cur_iters[best_idx].GetP() * puct_mult /
                                                (second_best - best_without_u) -
                                            n1 + 1,
                                        1e9f)));
          }
          second_best_edge.Reset();
          max_limit = std::min(max_limit, estimated_visits_to_change_best);
          new_visits = std::min(cur_limit, estimated_visits_to_change_best);
        } else {
          // No second best - only one edge, so everything goes in here.
          new_visits = cur_limit;
        }
        if (best_idx >= vtp_last_filled.back()) {
          auto* vtp_array = visits_to_perform.back().get()->data();
          std::fill(vtp_array + (vtp_last_filled.back() + 1),
                    vtp_array + best_idx + 1, 0);
        }
        (*visits_to_perform.back())[best_idx] += new_visits;
        cur_limit -= new_visits;

        Node* child_node = best_edge.GetOrSpawnNode(/* parent */ node);
        history.Append(best_edge.GetMove());
        auto [child_repetitions, child_moves_left] =
            GetRepetitions(full_path.size(), history.Last());
        full_path.push_back({child_node, child_repetitions, child_moves_left});
        if (child_node->TryStartScoreUpdate()) {
          current_nstarted[best_idx]++;
          new_visits -= 1;
          if (ShouldStopPickingHere(child_node, false, child_repetitions)) {
            // Reduce 1 for the visits_to_perform to ensure the collision
            // created doesn't include this visit.
            (*visits_to_perform.back())[best_idx] -= 1;
            receiver->push_back(NodeToProcess::Visit(full_path, history));
            completed_visits++;
          } else {
            child_node->IncrementNInFlight(new_visits);
            current_nstarted[best_idx] += new_visits;
          }
          current_score[best_idx] = cur_iters[best_idx].GetP() * puct_mult /
                                        (1 + current_nstarted[best_idx]) +
                                    current_util[best_idx];
        }
        if (best_idx > vtp_last_filled.back() &&
            (*visits_to_perform.back())[best_idx] > 0) {
          vtp_last_filled.back() = best_idx;
        }
        history.Pop();
        full_path.pop_back();
      }
      is_root_node = false;
      // Actively do any splits now rather than waiting for potentially long
      // tree walk to get there.
      for (int i = 0; i <= vtp_last_filled.back(); i++) {
        int child_limit = (*visits_to_perform.back())[i];
        if (params_.GetTaskWorkersPerSearchWorker() > 0 &&
            child_limit > params_.GetMinimumWorkSizeForPicking() &&
            child_limit <
                ((collision_limit - passed_off - completed_visits) * 2 / 3) &&
            child_limit + passed_off + completed_visits <
                collision_limit -
                    params_.GetMinimumRemainingWorkSizeForPicking()) {
          Node* child_node = cur_iters[i].GetOrSpawnNode(/* parent */ node);
          history.Append(cur_iters[i].GetMove());
          auto [child_repetitions, child_moves_left] =
              GetRepetitions(full_path.size(), history.Last());
          full_path.push_back(
              {child_node, child_repetitions, child_moves_left});
          // Don't split if not expanded or terminal.
          if (!ShouldStopPickingHere(child_node, false, child_repetitions)) {
            bool passed = false;
            {
              // Multiple writers, so need mutex here.
              Mutex::Lock lock(picking_tasks_mutex_);
              // Ensure not to exceed size of reservation.
              if (picking_tasks_.size() < MAX_TASKS) {
                picking_tasks_.emplace_back(full_path, history, child_limit);
                task_count_.fetch_add(1, std::memory_order_acq_rel);
                task_added_.notify_all();
                passed = true;
                passed_off += child_limit;
              }
            }
            if (passed) {
              (*visits_to_perform.back())[i] = 0;
            }
          }
          history.Pop();
          full_path.pop_back();
        }
      }
      // Fall through to select the first child.
    }
    int min_idx = current_path.back();
    bool found_child = false;
    if (vtp_last_filled.back() > min_idx) {
      int idx = -1;
      for (auto& child : node->Edges()) {
        idx++;
        if (idx > min_idx && (*visits_to_perform.back())[idx] > 0) {
          current_path.back() = idx;
          current_path.push_back(-1);
          node = child.GetOrSpawnNode(/* parent */ node);
          history.Append(child.GetMove());
          std::tie(repetitions, moves_left) =
              GetRepetitions(full_path.size(), history.Last());
          full_path.push_back({node, repetitions, moves_left});
          found_child = true;
          break;
        }
        if (idx >= vtp_last_filled.back()) break;
      }
    }
    if (!found_child) {
      history.Pop();
      full_path.pop_back();
      if (full_path.size() > 0) {
        std::tie(node, repetitions, moves_left) = full_path.back();
      } else {
        node = nullptr;
        repetitions = 0;
      }
      current_path.pop_back();
      vtp_buffer.push_back(std::move(visits_to_perform.back()));
      visits_to_perform.pop_back();
      vtp_last_filled.pop_back();
    }
  }
}

void SearchWorker::ExtendNode(NodeToProcess& picked_node) {
  const auto path = picked_node.path;
  assert(!std::get<0>(path.back())->GetLowNode());

  const PositionHistory& history = picked_node.history;

  // We don't need the mutex because other threads will see that N=0 and
  // N-in-flight=1 and will not touch this node.
  const auto& board = history.Last().GetBoard();
  std::vector<Move> legal_moves = board.GenerateLegalMoves();

  // Check whether it's a draw/lose by position. Importantly, we must check
  // these before doing the by-rule checks below.
  auto node = picked_node.node;
  if (legal_moves.empty()) {
    // Could be a checkmate or a stalemate
    if (board.IsUnderCheck()) {
      node->MakeTerminal(GameResult::WHITE_WON);
    } else {
      node->MakeTerminal(GameResult::DRAW);
    }
    return;
  }

  // We can shortcircuit these draws-by-rule only if they aren't root;
  // if they are root, then thinking about them is the point.
  if (node != search_->root_node_) {
    if (!board.HasMatingMaterial()) {
      node->MakeTerminal(GameResult::DRAW);
      return;
    }

    if (history.Last().GetRule50Ply() >= 100) {
      node->MakeTerminal(GameResult::DRAW);
      return;
    }

    // Handle repetition draws as pseudo-terminals.
    if (picked_node.repetitions >= 2) {
      // Not a real terminal, set low node.
    }
    // Neither by-position or by-rule termination, but maybe it's a TB
    // position.
    else if (search_->syzygy_tb_ && !search_->root_is_in_dtz_ &&
             board.castlings().no_legal_castle() &&
             history.Last().GetRule50Ply() == 0 &&
             (board.ours() | board.theirs()).count() <=
                 search_->syzygy_tb_->max_cardinality()) {
      ProbeState state;
      const WDLScore wdl =
          search_->syzygy_tb_->probe_wdl(history.Last(), &state);
      // Only fail state means the WDL is wrong, probe_wdl may produce correct
      // result with a stat other than OK.
      if (state != FAIL) {
        // TB nodes don't have NN evaluation, assign M from parent node.
        float m = 0.0f;
        if (path.size() > 1) {
          auto parent = std::get<0>(path[path.size() - 2]);
          m = std::max(0.0f, parent->GetM() - 1.0f);
        }
        // If the colors seem backwards, check the checkmate check above.
        if (wdl == WDL_WIN) {
          node->MakeTerminal(GameResult::BLACK_WON, m, Terminal::Tablebase);
        } else if (wdl == WDL_LOSS) {
          node->MakeTerminal(GameResult::WHITE_WON, m, Terminal::Tablebase);
        } else {  // Cursed wins and blessed losses count as draws.
          node->MakeTerminal(GameResult::DRAW, m, Terminal::Tablebase);
        }
        search_->tb_hits_.fetch_add(1, std::memory_order_acq_rel);
        return;
      }
    }
  }

  picked_node.nn_queried = true;  // Node::SetLowNode() required.

  // Check the transposition table first and NN cache second before asking for
  // NN evaluation.
  picked_node.hash = search_->dag_->GetHistoryHash(history);
  auto tt_low_node = search_->dag_->TTFind(picked_node.hash);
  if (tt_low_node != nullptr) {
    picked_node.tt_low_node = tt_low_node;
    picked_node.is_tt_hit = true;
  } else {
    int my_ply = picked_node.GetRule50Ply();
    int bs;

    if (my_ply <= 64) {
      bs = 8;

    } else if (my_ply <= 80) {
      bs = 4;
    }
    else {
      bs = 1;
    }
    int ply_lo = my_ply / bs * bs;
    int ply_hi = ply_lo + bs - 1;



    int max_visits = 0;
    LowNode* comrade_low_node = nullptr;
    for (int ply = ply_lo; ply <= ply_hi; ply++) {
      uint64_t hash = search_->dag_->GetHistoryHash(history, ply);
      auto low_node = search_->dag_->TTFind(hash);
      if (low_node != nullptr) {
        int visits = low_node->GetN();
        if (visits > max_visits) {
          max_visits = visits;
          comrade_low_node = low_node;
        }
      }
    }
    if (comrade_low_node != nullptr) {
      picked_node.comrade_low_node = comrade_low_node;
      picked_node.is_comrade_hit = true;
    }

    /*
    
    float early_q = 99.0f, late_q = 0.0f;
    int early_visits, late_visits;

    float err_total = 0;
    float weight_total = 0;


    // calculate total error
    for (int r50_ply = 0; r50_ply < 100; r50_ply++) {
      uint64_t hash = search_->dag_->GetHistoryHash(history, r50_ply);
      auto r50_low_node = search_->dag_->TTFind(hash);
      if (r50_low_node != nullptr) {
        int n = r50_low_node->GetN();
        float q = r50_low_node->GetWL();
        float v = r50_low_node->GetV();
        // katago applies an exponent ~.3 < 1 so that the error calculation is
        // not dominated by a few nodes
        err_total += n * (q - v);
        weight_total += n;

      }
    }

    picked_node.comrade_error = err_total / (weight_total + 0.001f);
    */

    picked_node.lock = NNCacheLock(search_->cache_, picked_node.hash);
    picked_node.is_cache_hit = picked_node.lock;
  }
}

// 2b. Copy collisions into shared collisions.
void SearchWorker::CollectCollisions() {
  SharedMutex::Lock lock(search_->nodes_mutex_);

  for (const NodeToProcess& node_to_process : minibatch_) {
    if (node_to_process.IsCollision()) {
      search_->shared_collisions_.emplace_back(node_to_process.path,
                                               node_to_process.multivisit);
    }
  }
}

// 4. Run NN computation.
// ~~~~~~~~~~~~~~~~~~~~~~
void SearchWorker::RunNNComputation() {
  computation_->ComputeBlocking(params_.GetPolicySoftmaxTemp());
}

// 5. Retrieve NN computations (and terminal values) into nodes.
// ~~~~~~~~~~~~~~~~~~~~~~~~~~~~~~~~~~~~~~~~~~~~~~~~~~~~~~~~~~~~~
void SearchWorker::FetchMinibatchResults() {
  SharedMutex::Lock nodes_lock(search_->nodes_mutex_);
  // Populate NN/cached results, or terminal results, into nodes.
  int idx_in_computation = 0;
  for (auto& node_to_process : minibatch_) {
    FetchSingleNodeResult(&node_to_process, *computation_, idx_in_computation);
    if (node_to_process.ShouldAddToInput()) ++idx_in_computation;
  }
}

template <typename Computation>
void SearchWorker::FetchSingleNodeResult(NodeToProcess* node_to_process,
                                         const Computation& computation,
                                         int idx_in_computation)
    REQUIRES(search_->nodes_mutex_) {
  if (!node_to_process->nn_queried) return;

  if (!node_to_process->is_tt_hit) {

<<<<<<< HEAD

    if (node_to_process->is_comrade_hit) {
      LowNode comrade_low_node = *(node_to_process->comrade_low_node);
      auto [tt_low_node, is_tt_miss] =
          search_->dag_->TTGetOrCreate(comrade_low_node, node_to_process->hash);
      assert(tt_low_node != nullptr);
      node_to_process->tt_low_node = tt_low_node;
    }
    else {
      auto [tt_low_node, is_tt_miss] =
          search_->dag_->TTGetOrCreate(node_to_process->hash);
      assert(tt_low_node != nullptr);

      node_to_process->tt_low_node = tt_low_node;
      if (is_tt_miss) {
        auto nn_eval = computation.GetNNEval(idx_in_computation).get();
        if (params_.GetContemptPerspective() != ContemptPerspective::NONE) {
          bool root_stm =
              (params_.GetContemptPerspective() == ContemptPerspective::STM
                   ? !(search_->played_history_.Last().IsBlackToMove())
                   : (params_.GetContemptPerspective() ==
                      ContemptPerspective::WHITE));
          auto sign = (root_stm ^ node_to_process->history.IsBlackToMove())
                          ? 1.0f
                          : -1.0f;
          if (params_.GetWDLRescaleRatio() != 1.0f ||
              params_.GetWDLRescaleDiff() != 0.0f) {
            float v = nn_eval->q;
            float d = nn_eval->d;
            WDLRescale(v, d, nullptr, params_.GetWDLRescaleRatio(),
                       params_.GetWDLRescaleDiff(), sign, false);
            nn_eval->q = v;
            nn_eval->d = d;
          }
        }
        // after wdl scaling we adjust based on r50
        // 0.5 constant is chosen arbitrarily
        // TODO: some stuff to consider with differing signs
        /*
        float q_adjusted = nn_eval->q + node_to_process->comrade_error * 0.5;
        nn_eval->q = q_adjusted;
        */
        node_to_process->tt_low_node->SetNNEval(nn_eval);
      }
=======
    assert(tt_low_node != nullptr);
    node_to_process->tt_low_node = tt_low_node;
    if (is_tt_miss) {
      auto nn_eval = computation.GetNNEval(idx_in_computation).get();
      if (params_.GetWDLRescaleRatio() != 1.0f ||
          (params_.GetWDLRescaleDiff() != 0.0f &&
           search_->contempt_mode_ != ContemptMode::NONE)) {
        // Check whether root moves are from the set perspective.
        bool root_stm = search_->contempt_mode_ == ContemptMode::WHITE;
        auto sign = (root_stm ^ node_to_process->history.IsBlackToMove())
                        ? 1.0f
                        : -1.0f;
        float v = nn_eval->q;
        float d = nn_eval->d;
        WDLRescale(v, d, params_.GetWDLRescaleRatio(),
                   search_->contempt_mode_ == ContemptMode::NONE
                       ? 0
                       : params_.GetWDLRescaleDiff(),
                   sign, false);
        nn_eval->q = v;
        nn_eval->d = d;
      }
      node_to_process->tt_low_node->SetNNEval(nn_eval);
>>>>>>> 3a39a4e3
    }
  }

  // Add NN results to node.
  Node* node = node_to_process->node;
  // Add Dirichlet noise if enabled and at root.
  if (params_.GetNoiseEpsilon() && node == search_->root_node_) {
    auto low_node = search_->dag_->NonTTAddClone(*node_to_process->tt_low_node);
    assert(low_node != nullptr);
    node->SetLowNode(low_node);
    ApplyDirichletNoise(node, params_.GetNoiseEpsilon(),
                        params_.GetNoiseAlpha());
    node->SortEdges();
  } else {
    node->SetLowNode(node_to_process->tt_low_node);
  }
}

// 6. Propagate the new nodes' information to all their parents in the tree.
// ~~~~~~~~~~~~~~
void SearchWorker::DoBackupUpdate() {
  // Nodes mutex for doing node updates.
  SharedMutex::Lock lock(search_->nodes_mutex_);

  bool work_done = number_out_of_order_ > 0;
  for (const NodeToProcess& node_to_process : minibatch_) {
    DoBackupUpdateSingleNode(node_to_process);
    if (!node_to_process.IsCollision()) {
      work_done = true;
    }
  }
  if (!work_done) return;
  search_->CancelSharedCollisions();
  search_->total_batches_ += 1;
}

bool SearchWorker::MaybeAdjustForTerminalOrTransposition(
    Node* n, const LowNode* nl, float& v, float& d, float& m, float& vs,
    uint32_t& n_to_fix, float& v_delta, float& d_delta, float& m_delta,
    float& vs_delta, bool& update_parent_bounds) const {
  if (n->IsTerminal()) {
    v = n->GetWL();
    d = n->GetD();
    m = n->GetM();
    vs = n->GetVS();

    return true;
  }

  // Use information from transposition or a new terminal.
  if (nl->IsTransposition() || nl->IsTerminal()) {
    // Adapt information from low node to node by flipping Q sign, bounds,
    // result and incrementing m.
    v = -nl->GetWL();
    d = nl->GetD();
    m = nl->GetM() + 1;
    vs = nl->GetVS();
    // When starting at or going through a transposition/terminal, make sure to
    // use the information it has already acquired.
    n_to_fix = n->GetN();
    v_delta = v - n->GetWL();
    d_delta = d - n->GetD();
    m_delta = m - n->GetM();
    vs_delta = vs - n->GetVS();
    // Update bounds.
    if (params_.GetStickyEndgames()) {
      auto tt = nl->GetTerminalType();
      if (tt != Terminal::NonTerminal) {
        GameResult r;
        if (v == 1.0f) {
          r = GameResult::WHITE_WON;
        } else if (v == -1.0f) {
          r = GameResult::BLACK_WON;
        } else {
          r = GameResult::DRAW;
        }

        n->MakeTerminal(r, m, tt);
        update_parent_bounds = true;
      } else {
        auto [lower, upper] = nl->GetBounds();
        n->SetBounds(-upper, -lower);
      }
    }

    return true;
  }

  return false;
}

// Use information from terminal status or low node to update node and node's
// parent low node and so on until the root is reached. Low node may become a
// transposition and/or get more information even during this batch. Both low
// node and node may adjust bounds and become a terminal during this batch.
void SearchWorker::DoBackupUpdateSingleNode(
    const NodeToProcess& node_to_process) REQUIRES(search_->nodes_mutex_) {
  if (node_to_process.IsCollision()) {
    // Collisions are handled via shared_collisions instead.
    return;
  }

  auto path = node_to_process.path;
  auto [n, nr, nm] = path.back();
  // For the first visit to a terminal, maybe update parent bounds too.
  auto update_parent_bounds =
      params_.GetStickyEndgames() && n->IsTerminal() && !n->GetN();
  auto nl = n->GetLowNode();
  float v = 0.0f;
  float d = 0.0f;
  float m = 0.0f;
  float vs = v * v;
  uint32_t n_to_fix = 0;
  float v_delta = 0.0f;
  float d_delta = 0.0f;
  float m_delta = 0.0f;
  float vs_delta = 0.0f;

  // Update the low node at the start of the backup path first, but only visit
  // it the first time that backup sees it.
  if (nl && nl->GetN() == 0) {
    nl->FinalizeScoreUpdate(nl->GetWL(), nl->GetD(), nl->GetM(), nl->GetVS(),
                            node_to_process.multivisit);
  }

  if (nr >= 2) {
    // Three-fold itself has to be handled as a terminal to produce relevant
    // results. Unlike two-folds that can keep updating their "real" values.
    n->SetRepetition();
    v = 0.0f;
    d = 1.0f;
    m = 1;
  } else if (!MaybeAdjustForTerminalOrTransposition(
                 n, nl, v, d, m, vs, n_to_fix, v_delta, d_delta, m_delta,
                 vs_delta, update_parent_bounds)) {
    // If there is nothing better, use original NN values adjusted for node.
    v = -nl->GetWL();
    d = nl->GetD();
    m = nl->GetM() + 1;
    vs = nl->GetVS();
  }

  // Backup V value up to a root. After 1 visit, V = Q.
  for (auto it = path.crbegin(); it != path.crend();
       /* ++it in the body */) {
    n->FinalizeScoreUpdate(v, d, m, vs, node_to_process.multivisit);
    if (n_to_fix > 0 && !n->IsTerminal()) {
      // First part of the path might be never as it was removed and recreated.
      n_to_fix = std::min(n_to_fix, n->GetN());
      n->AdjustForTerminal(v_delta, d_delta, m_delta, vs_delta, n_to_fix);
    }

    // Stop delta update on repetition "terminal" and propagate a draw above
    // repetitions valid on the current path.
    // Only do this after edge update to have good values if play goes here.
    if (nr == 1 && !n->IsTerminal()) {
      n->SetRepetition();
      v = 0.0f;
      d = 1.0f;
      m = nm + 1;
    }
    if (n->IsRepetition()) n_to_fix = 0;

    // Nothing left to do without ancestors to update.
    if (++it == path.crend()) break;
    auto [p, pr, pm] = *it;
    auto pl = p->GetLowNode();

    assert(!p->IsTerminal() ||
           (p->IsTerminal() && pl->IsTerminal() && p->GetWL() == -pl->GetWL() &&
            p->GetD() == pl->GetD()));
    // If parent low node is already a (new) terminal, then change propagated
    // values and stop terminal adjustment.
    if (pl->IsTerminal()) {
      v = pl->GetWL();
      d = pl->GetD();
      m = pl->GetM();
      vs = pl->GetVS();
      n_to_fix = 0;
    }
    pl->FinalizeScoreUpdate(v, d, m, vs, node_to_process.multivisit);
    if (n_to_fix > 0) {
      pl->AdjustForTerminal(v_delta, d_delta, m_delta, vs_delta, n_to_fix);
    }

    bool old_update_parent_bounds = update_parent_bounds;
    // Try setting parent bounds except the root or those already terminal.
    update_parent_bounds = update_parent_bounds && p != search_->root_node_ &&
                           !pl->IsTerminal() &&
                           MaybeSetBounds(p, m, &n_to_fix, &v_delta, &d_delta,
                                          &m_delta, &vs_delta);

    // Q will be flipped for opponent.
    v = -v;
    v_delta = -v_delta;
    m++;

    MaybeAdjustForTerminalOrTransposition(p, pl, v, d, m, vs, n_to_fix, v_delta,
                                          d_delta, m_delta, vs_delta,
                                          update_parent_bounds);

    // Update the stats.
    // Best move.
    // If update_parent_bounds was set, we just adjusted bounds on the
    // previous loop or there was no previous loop, so if n is a terminal, it
    // just became that way and could be a candidate for changing the current
    // best edge. Otherwise a visit can only change best edge if its to an edge
    // that isn't already the best and the new n is equal or greater to the old
    // n.
    if (p == search_->root_node_ &&
        ((old_update_parent_bounds && n->IsTerminal()) ||
         (n != search_->current_best_edge_.node() &&
          search_->current_best_edge_.GetN() <= n->GetN()))) {
      search_->current_best_edge_ =
          search_->GetBestChildNoTemperature(search_->root_node_, 0);
    }

    n = p;
    nr = pr;
    nm = pm;
  }
  search_->total_playouts_ += node_to_process.multivisit;
  search_->cum_depth_ +=
      node_to_process.path.size() * node_to_process.multivisit;
  search_->max_depth_ =
      std::max(search_->max_depth_, (uint16_t)node_to_process.path.size());
  if (!node_to_process.is_tt_hit) {
    search_->total_low_nodes_++;
  }
}

bool SearchWorker::MaybeSetBounds(Node* p, float m, uint32_t* n_to_fix,
                                  float* v_delta, float* d_delta,
                                  float* m_delta, float* vs_delta) const {
  auto losing_m = 0.0f;
  auto prefer_tb = false;

  // Determine the maximum (lower, upper) bounds across all edges.
  // (-1,-1) Loss (initial and lowest bounds)
  // (-1, 0) Can't Win
  // (-1, 1) Regular node
  // ( 0, 0) Draw
  // ( 0, 1) Can't Lose
  // ( 1, 1) Win (highest bounds)
  auto lower = GameResult::BLACK_WON;
  auto upper = GameResult::BLACK_WON;
  for (const auto& edge : p->Edges()) {
    const auto [edge_lower, edge_upper] = edge.GetBounds();
    lower = std::max(edge_lower, lower);
    upper = std::max(edge_upper, upper);

    // Checkmate is the best, so short-circuit.
    const auto is_tb = edge.IsTbTerminal();
    if (edge_lower == GameResult::WHITE_WON && !is_tb) {
      prefer_tb = false;
      break;
    } else if (edge_upper == GameResult::BLACK_WON) {
      // Track the longest loss.
      losing_m = std::max(losing_m, edge.GetM(0.0f));
    }
    prefer_tb = prefer_tb || is_tb;
  }

  // The parent's bounds are flipped from the children (-max(U), -max(L))
  // aggregated as if it was a single child (forced move) of the same bound.
  //       Loss (-1,-1) -> ( 1, 1) Win
  //  Can't Win (-1, 0) -> ( 0, 1) Can't Lose
  //    Regular (-1, 1) -> (-1, 1) Regular
  //       Draw ( 0, 0) -> ( 0, 0) Draw
  // Can't Lose ( 0, 1) -> (-1, 0) Can't Win
  //        Win ( 1, 1) -> (-1,-1) Loss

  // Nothing left to do for ancestors if the parent would be a regular node.
  auto pl = p->GetLowNode();
  if (lower == GameResult::BLACK_WON && upper == GameResult::WHITE_WON) {
    return false;
  } else if (lower == upper) {
    // Search can stop at the parent if the bounds can't change anymore, so make
    // it terminal preferring shorter wins and longer losses.
    *n_to_fix = p->GetN();
    assert(*n_to_fix > 0);
    pl->MakeTerminal(
        upper, (upper == GameResult::BLACK_WON ? std::max(losing_m, m) : m),
        prefer_tb ? Terminal::Tablebase : Terminal::EndOfGame);
    // v, d and m will be set in MaybeAdjustForTerminalOrTransposition.
    *v_delta = pl->GetWL() + p->GetWL();
    *d_delta = pl->GetD() - p->GetD();
    *m_delta = pl->GetM() + 1 - p->GetM();
    *vs_delta = pl->GetVS() - p->GetVS();
    p->MakeTerminal(
        -upper,
        (upper == GameResult::BLACK_WON ? std::max(losing_m, m) : m) + 1.0f,
        prefer_tb ? Terminal::Tablebase : Terminal::EndOfGame);
  } else {
    pl->SetBounds(lower, upper);
    p->SetBounds(-upper, -lower);
  }

  // Bounds were set, so indicate we should check the parent too.
  return true;
}

// 7. Update the Search's status and progress information.
//~~~~~~~~~~~~~~~~~~~~
void SearchWorker::UpdateCounters() {
  search_->PopulateCommonIterationStats(&iteration_stats_);
  search_->MaybeTriggerStop(iteration_stats_, &latest_time_manager_hints_);
  search_->MaybeOutputInfo();

  // If this thread had no work, not even out of order, then sleep for some
  // milliseconds. Collisions don't count as work, so have to enumerate to find
  // out if there was anything done.
  bool work_done = number_out_of_order_ > 0;
  if (!work_done) {
    for (NodeToProcess& node_to_process : minibatch_) {
      if (!node_to_process.IsCollision()) {
        work_done = true;
        break;
      }
    }
  }
  if (!work_done) {
    std::this_thread::sleep_for(std::chrono::milliseconds(10));
  }
}

}  // namespace lczero<|MERGE_RESOLUTION|>--- conflicted
+++ resolved
@@ -221,14 +221,8 @@
 
 namespace {
 // WDL conversion formula based on random walk model.
-<<<<<<< HEAD
-inline void WDLRescale(float& v, float& d, float* mu_uci,
-                       float wdl_rescale_ratio, float wdl_rescale_diff,
-                       float sign, bool invert) {
-=======
 inline double WDLRescale(float& v, float& d, float wdl_rescale_ratio,
                          float wdl_rescale_diff, float sign, bool invert) {
->>>>>>> 3a39a4e3
   if (invert) {
     wdl_rescale_diff = -wdl_rescale_diff;
     wdl_rescale_ratio = 1.0f / wdl_rescale_ratio;
@@ -237,49 +231,30 @@
   auto l = (1 - v - d) / 2;
   // Safeguard against numerical issues; skip WDL transformation if WDL is too
   // extreme.
-<<<<<<< HEAD
-  const float zero = 0.0001f;
-  const float one = 0.9999f;
-  if (w > zero && d > zero && l > zero && w < one && d < one && l < one) {
-=======
   const float eps = 0.0001f;
   if (w > eps && d > eps && l > eps && w < (1.0f - eps) && d < (1.0f - eps) &&
       l < (1.0f - eps)) {
->>>>>>> 3a39a4e3
     auto a = FastLog(1 / l - 1);
     auto b = FastLog(1 / w - 1);
     auto s = 2 / (a + b);
     // Safeguard against unrealistically broad WDL distributions coming from
     // the NN. Could be made into a parameter, but probably unnecessary.
-<<<<<<< HEAD
-    if (!invert) s = std::min(1.4f, s);
-=======
     const float max_reasonable_s = 1.4f;
     if (!invert) s = std::min(max_reasonable_s, s);
->>>>>>> 3a39a4e3
     auto mu = (a - b) / (a + b);
     auto s_new = s * wdl_rescale_ratio;
     if (invert) {
       std::swap(s, s_new);
-<<<<<<< HEAD
-      s = std::min(1.4f, s);
-=======
       s = std::min(max_reasonable_s, s);
->>>>>>> 3a39a4e3
     }
     auto mu_new = mu + sign * s * s * wdl_rescale_diff;
     auto w_new = FastLogistic((-1.0f + mu_new) / s_new);
     auto l_new = FastLogistic((-1.0f - mu_new) / s_new);
     v = w_new - l_new;
     d = std::max(0.0f, 1.0f - w_new - l_new);
-<<<<<<< HEAD
-    if (mu_uci) *mu_uci = mu_new;
-  }
-=======
     return mu_new;
   }
   return 0;
->>>>>>> 3a39a4e3
 }
 }  // namespace
 
@@ -327,19 +302,6 @@
     auto wl = edge.GetWL(default_wl);
     auto d = edge.GetD(default_d);
     float mu_uci = 0.0f;
-<<<<<<< HEAD
-    // Only the diff effect is inverted, so we only need to call if diff != 0.
-    if (params_.GetContemptPerspective() != ContemptPerspective::NONE) {
-      auto sign =
-          ((params_.GetContemptPerspective() == ContemptPerspective::STM) ||
-           ((params_.GetContemptPerspective() == ContemptPerspective::BLACK) ==
-            played_history_.IsBlackToMove()))
-              ? 1.0f
-              : -1.0f;
-      WDLRescale(wl, d, &mu_uci, params_.GetWDLRescaleRatio(),
-                 params_.GetWDLRescaleDiff() * params_.GetWDLEvalObjectivity(),
-                 sign, true);
-=======
     if (score_type == "WDL_mu" || (params_.GetWDLRescaleDiff() != 0.0f &&
                                    contempt_mode_ != ContemptMode::NONE)) {
       auto sign = ((contempt_mode_ == ContemptMode::BLACK) ==
@@ -352,7 +314,6 @@
               ? 0
               : params_.GetWDLRescaleDiff() * params_.GetWDLEvalObjectivity(),
           sign, true);
->>>>>>> 3a39a4e3
     }
     const auto q = edge.GetQ(default_q, draw_score);
     if (edge.IsTerminal() && wl != 0.0f) {
@@ -376,16 +337,10 @@
     } else if (score_type == "WDL_mu") {
       // Reports the WDL mu value whenever it is reasonable, and defaults to
       // centipawn otherwise.
-<<<<<<< HEAD
-      float centipawn_score = 90 * tan(1.5637541897 * wl);
-      uci_info.score =
-          mu_uci != 0.0f && std::abs(wl) + d < 0.99f &&
-=======
       const float centipawn_fallback_threshold = 0.996f;
       float centipawn_score = 90 * tan(1.5637541897 * wl);
       uci_info.score =
           mu_uci != 0.0f && std::abs(wl) + d < centipawn_fallback_threshold &&
->>>>>>> 3a39a4e3
                   (std::abs(mu_uci) < 1.0f ||
                    std::abs(centipawn_score) < std::abs(100 * mu_uci))
               ? 100 * mu_uci
@@ -2214,7 +2169,6 @@
 
   if (!node_to_process->is_tt_hit) {
 
-<<<<<<< HEAD
 
     if (node_to_process->is_comrade_hit) {
       LowNode comrade_low_node = *(node_to_process->comrade_low_node);
@@ -2231,24 +2185,23 @@
       node_to_process->tt_low_node = tt_low_node;
       if (is_tt_miss) {
         auto nn_eval = computation.GetNNEval(idx_in_computation).get();
-        if (params_.GetContemptPerspective() != ContemptPerspective::NONE) {
-          bool root_stm =
-              (params_.GetContemptPerspective() == ContemptPerspective::STM
-                   ? !(search_->played_history_.Last().IsBlackToMove())
-                   : (params_.GetContemptPerspective() ==
-                      ContemptPerspective::WHITE));
+        if (params_.GetWDLRescaleRatio() != 1.0f ||
+            (params_.GetWDLRescaleDiff() != 0.0f &&
+             search_->contempt_mode_ != ContemptMode::NONE)) {
+          // Check whether root moves are from the set perspective.
+          bool root_stm = search_->contempt_mode_ == ContemptMode::WHITE;
           auto sign = (root_stm ^ node_to_process->history.IsBlackToMove())
                           ? 1.0f
                           : -1.0f;
-          if (params_.GetWDLRescaleRatio() != 1.0f ||
-              params_.GetWDLRescaleDiff() != 0.0f) {
-            float v = nn_eval->q;
-            float d = nn_eval->d;
-            WDLRescale(v, d, nullptr, params_.GetWDLRescaleRatio(),
-                       params_.GetWDLRescaleDiff(), sign, false);
-            nn_eval->q = v;
-            nn_eval->d = d;
-          }
+          float v = nn_eval->q;
+          float d = nn_eval->d;
+          WDLRescale(v, d, params_.GetWDLRescaleRatio(),
+                     search_->contempt_mode_ == ContemptMode::NONE
+                         ? 0
+                         : params_.GetWDLRescaleDiff(),
+                     sign, false);
+          nn_eval->q = v;
+          nn_eval->d = d;
         }
         // after wdl scaling we adjust based on r50
         // 0.5 constant is chosen arbitrarily
@@ -2259,31 +2212,6 @@
         */
         node_to_process->tt_low_node->SetNNEval(nn_eval);
       }
-=======
-    assert(tt_low_node != nullptr);
-    node_to_process->tt_low_node = tt_low_node;
-    if (is_tt_miss) {
-      auto nn_eval = computation.GetNNEval(idx_in_computation).get();
-      if (params_.GetWDLRescaleRatio() != 1.0f ||
-          (params_.GetWDLRescaleDiff() != 0.0f &&
-           search_->contempt_mode_ != ContemptMode::NONE)) {
-        // Check whether root moves are from the set perspective.
-        bool root_stm = search_->contempt_mode_ == ContemptMode::WHITE;
-        auto sign = (root_stm ^ node_to_process->history.IsBlackToMove())
-                        ? 1.0f
-                        : -1.0f;
-        float v = nn_eval->q;
-        float d = nn_eval->d;
-        WDLRescale(v, d, params_.GetWDLRescaleRatio(),
-                   search_->contempt_mode_ == ContemptMode::NONE
-                       ? 0
-                       : params_.GetWDLRescaleDiff(),
-                   sign, false);
-        nn_eval->q = v;
-        nn_eval->d = d;
-      }
-      node_to_process->tt_low_node->SetNNEval(nn_eval);
->>>>>>> 3a39a4e3
     }
   }
 
