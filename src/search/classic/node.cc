/*
  This file is part of Leela Chess Zero.
  Copyright (C) 2018 The LCZero Authors

  Leela Chess is free software: you can redistribute it and/or modify
  it under the terms of the GNU General Public License as published by
  the Free Software Foundation, either version 3 of the License, or
  (at your option) any later version.

  Leela Chess is distributed in the hope that it will be useful,
  but WITHOUT ANY WARRANTY; without even the implied warranty of
  MERCHANTABILITY or FITNESS FOR A PARTICULAR PURPOSE.  See the
  GNU General Public License for more details.

  You should have received a copy of the GNU General Public License
  along with Leela Chess.  If not, see <http://www.gnu.org/licenses/>.

  Additional permission under GNU GPL version 3 section 7

  If you modify this Program, or any covered work, by linking or
  combining it with NVIDIA Corporation's libraries from the NVIDIA CUDA
  Toolkit and the NVIDIA CUDA Deep Neural Network library (or a
  modified version of those libraries), containing parts covered by the
  terms of the respective license agreement, the licensors of this
  Program grant you additional permission to convey the resulting work.
*/

#include "search/classic/node.h"

#include <algorithm>
#include <cassert>
#include <cmath>
#include <cstring>
#include <iostream>
#include <list>
#include <sstream>
#include <thread>
#include <unordered_set>

#include "utils/exception.h"
#include "utils/hashcat.h"

namespace lczero {
namespace classic {

/////////////////////////////////////////////////////////////////////////
// Edge
/////////////////////////////////////////////////////////////////////////

Move Edge::GetMove(bool as_opponent) const {
  if (!as_opponent) return move_;
  Move m = move_;
  m.Flip();
  return m;
}

// Policy priors (P) are stored in a compressed 16-bit format.
//
// Source values are 32-bit floats:
// * bit 31 is sign (zero means positive)
// * bit 30 is sign of exponent (zero means nonpositive)
// * bits 29..23 are value bits of exponent
// * bits 22..0 are significand bits (plus a "virtual" always-on bit: s ∈ [1,2))
// The number is then sign * 2^exponent * significand, usually.
// See https://www.h-schmidt.net/FloatConverter/IEEE754.html for details.
//
// In compressed 16-bit value we store bits 27..12:
// * bit 31 is always off as values are always >= 0
// * bit 30 is always off as values are always < 2
// * bits 29..28 are only off for values < 4.6566e-10, assume they are always on
// * bits 11..0 are for higher precision, they are dropped leaving only 11 bits
//     of precision
//
// When converting to compressed format, bit 11 is added to in order to make it
// a rounding rather than truncation.
//
// Out of 65556 possible values, 2047 are outside of [0,1] interval (they are in
// interval (1,2)). This is fine because the values in [0,1] are skewed towards
// 0, which is also exactly how the components of policy tend to behave (since
// they add up to 1).

// If the two assumed-on exponent bits (3<<28) are in fact off, the input is
// rounded up to the smallest value with them on. We accomplish this by
// subtracting the two bits from the input and checking for a negative result
// (the subtraction works despite crossing from exponent to significand). This
// is combined with the round-to-nearest addition (1<<11) into one op.
void Edge::SetP(float p) {
  assert(0.0f <= p && p <= 1.0f);
  constexpr int32_t roundings = (1 << 11) - (3 << 28);
  int32_t tmp;
  std::memcpy(&tmp, &p, sizeof(float));
  tmp += roundings;
  p_ = (tmp < 0) ? 0 : static_cast<uint16_t>(tmp >> 12);
}

float Edge::GetP() const {
  // Reshift into place and set the assumed-set exponent bits.
  uint32_t tmp = (static_cast<uint32_t>(p_) << 12) | (3 << 28);
  float ret;
  std::memcpy(&ret, &tmp, sizeof(uint32_t));
  return ret;
}

std::string Edge::DebugString() const {
  std::ostringstream oss;
  oss << "Move: " << move_.ToString(true) << " p_: " << p_
      << " GetP: " << GetP();
  return oss.str();
}

std::unique_ptr<Edge[]> Edge::FromMovelist(const MoveList& moves) {
  std::unique_ptr<Edge[]> edges = std::make_unique<Edge[]>(moves.size());
  auto* edge = edges.get();
  for (const auto move : moves) edge++->move_ = move;
  return edges;
}

/////////////////////////////////////////////////////////////////////////
// LowNode + Node
/////////////////////////////////////////////////////////////////////////

void Node::Trim() {
  wl_ = 0.0f;

  UnsetLowNode();
  // sibling_

  d_ = 0.0f;
  m_ = 0.0f;
  n_ = 0;
  n_in_flight_ = 0;

  // edge_

  // index_

  terminal_type_ = Terminal::NonTerminal;
  lower_bound_ = GameResult::BLACK_WON;
  upper_bound_ = GameResult::WHITE_WON;
  repetition_ = false;
}

Node* Node::GetChild() const {
  if (!low_node_) return nullptr;
  return low_node_->GetChild()->get();
}

bool Node::HasChildren() const { return low_node_ && low_node_->HasChildren(); }

float Node::GetVisitedPolicy() const {
  float sum = 0.0f;
  for (auto* node : VisitedNodes()) sum += node->GetP();
  return sum;
}

uint32_t Node::GetNInFlight() const {
  return n_in_flight_;
}

uint32_t Node::GetChildrenVisits() const {
  return low_node_ ? low_node_->GetChildrenVisits() : 0;
}

uint32_t Node::GetTotalVisits() const {
  return low_node_ ? low_node_->GetN() : 0;
}

const Edge& LowNode::GetEdgeAt(uint16_t index) const { return edges_[index]; }

std::string Node::DebugString() const {
  std::ostringstream oss;
  oss << " <Node> This:" << this << " LowNode:" << low_node_.get()
      << " Index:" << index_ << " Move:" << GetMove().as_string()
      << " Sibling:" << sibling_.get() << " P:" << GetP() << " WL:" << wl_
      << " D:" << d_ << " M:" << m_ << " N:" << n_ << " N_:" << n_in_flight_
      << " Term:" << static_cast<int>(terminal_type_)
      << " Bounds:" << static_cast<int>(lower_bound_) - 2 << ","
<<<<<<< HEAD
      << static_cast<int>(upper_bound_) - 2;
  return oss.str();
}

std::string LowNode::DebugString() const {
  std::ostringstream oss;
  oss << " <LowNode> This:" << this << " Edges:" << edges_.get()
      << " NumEdges:" << static_cast<int>(num_edges_)
      << " Child:" << child_.get() << " WL:" << wl_ << " D:" << d_
      << " M:" << m_ << " N:" << n_ << " NP:" << num_parents_
      << " Term:" << static_cast<int>(terminal_type_)
      << " Bounds:" << static_cast<int>(lower_bound_) - 2 << ","
      << static_cast<int>(upper_bound_) - 2
      << " IsTransposition:" << is_transposition;
  return oss.str();
=======
      << static_cast<int>(upper_bound_) - 2 << " Solid:" << solid_children_;
  return oss.str();
}

bool Node::MakeSolid() {
  if (solid_children_ || num_edges_ == 0 || IsTerminal()) return false;
  // Can only make solid if no immediate leaf children are in flight since we
  // allow the search code to hold references to leaf nodes across locks.
  Node* old_child_to_check = child_.get();
  uint32_t total_in_flight = 0;
  while (old_child_to_check != nullptr) {
    if (old_child_to_check->GetN() <= 1 &&
        old_child_to_check->GetNInFlight() > 0) {
      return false;
    }
    if (old_child_to_check->IsTerminal() &&
        old_child_to_check->GetNInFlight() > 0) {
      return false;
    }
    total_in_flight += old_child_to_check->GetNInFlight();
    old_child_to_check = old_child_to_check->sibling_.get();
  }
  // If the total of children in flight is not the same as self, then there are
  // collisions against immediate children (which don't update the GetNInFlight
  // of the leaf) and its not safe.
  if (total_in_flight != GetNInFlight()) {
    return false;
  }
  std::allocator<Node> alloc;
  auto* new_children = alloc.allocate(num_edges_);
  for (int i = 0; i < num_edges_; i++) {
    new (&(new_children[i])) Node(this, i);
  }
  std::unique_ptr<Node> old_child = std::move(child_);
  while (old_child) {
    int index = old_child->index_;
    new_children[index] = std::move(*old_child.get());
    // This isn't needed, but it helps crash things faster if something has gone
    // wrong.
    old_child->parent_ = nullptr;
    gNodeGc.AddToGcQueue(std::move(old_child));
    new_children[index].UpdateChildrenParents();
    old_child = std::move(new_children[index].sibling_);
  }
  // This is a hack.
  child_ = std::unique_ptr<Node>(new_children);
  solid_children_ = true;
  return true;
>>>>>>> c3106947
}

void Edge::SortEdges(Edge* edges, int num_edges) {
  // Sorting on raw p_ is the same as sorting on GetP() as a side effect of
  // the encoding, and its noticeably faster.
  std::sort(edges, (edges + num_edges),
            [](const Edge& a, const Edge& b) { return a.p_ > b.p_; });
}

void LowNode::MakeTerminal(GameResult result, float plies_left, Terminal type) {
  SetBounds(result, result);
  terminal_type_ = type;
  m_ = plies_left;
  if (result == GameResult::DRAW) {
    wl_ = 0.0f;
    d_ = 1.0f;
  } else if (result == GameResult::WHITE_WON) {
    wl_ = 1.0f;
    d_ = 0.0f;
  } else if (result == GameResult::BLACK_WON) {
    wl_ = -1.0f;
    d_ = 0.0f;
  }

  assert(WLDMInvariantsHold());
}

void LowNode::MakeNotTerminal(const Node* node) {
  assert(edges_);
  if (!IsTerminal()) return;

  terminal_type_ = Terminal::NonTerminal;
  lower_bound_ = GameResult::BLACK_WON;
  upper_bound_ = GameResult::WHITE_WON;
  n_ = 0;
  wl_ = 0.0;
  d_ = 0.0;
  m_ = 0.0;

  // Include children too.
  if (node->GetNumEdges() > 0) {
    for (const auto& child : node->Edges()) {
      const auto n = child.GetN();
      if (n > 0) {
        n_ += n;
        // Flip Q for opponent.
        // Default values don't matter as n is > 0.
        wl_ += child.GetWL(0.0f) * n;
        d_ += child.GetD(0.0f) * n;
        m_ += child.GetM(0.0f) * n;
      }
    }

    // Recompute with current eval (instead of network's) and children's eval.
    wl_ /= n_;
    d_ /= n_;
    m_ /= n_;
  }

  assert(WLDMInvariantsHold());
}

void LowNode::SetBounds(GameResult lower, GameResult upper) {
  lower_bound_ = lower;
  upper_bound_ = upper;
}

uint8_t Node::GetNumEdges() const {
  return low_node_ ? low_node_->GetNumEdges() : 0;
}

void Node::MakeTerminal(GameResult result, float plies_left, Terminal type) {
  SetBounds(result, result);
  terminal_type_ = type;
  m_ = plies_left;
  if (result == GameResult::DRAW) {
    wl_ = 0.0f;
    d_ = 1.0f;
  } else if (result == GameResult::WHITE_WON) {
    wl_ = 1.0f;
    d_ = 0.0f;
  } else if (result == GameResult::BLACK_WON) {
    wl_ = -1.0f;
    d_ = 0.0f;
    // Terminal losses have no uncertainty and no reason for their U value to be
    // comparable to another non-loss choice. Force this by clearing the policy.
    SetP(0.0f);
  }

  assert(WLDMInvariantsHold());
}

void Node::MakeNotTerminal(bool also_low_node) {
  // At least one of node and low node pair needs to be a terminal.
  if (!IsTerminal() &&
      (!also_low_node || !low_node_ || !low_node_->IsTerminal()))
    return;

  terminal_type_ = Terminal::NonTerminal;
  repetition_ = false;
  if (low_node_) {  // Two-fold or derived terminal.
    // Revert low node first.
    if (also_low_node && low_node_) low_node_->MakeNotTerminal(this);

    auto [lower_bound, upper_bound] = low_node_->GetBounds();
    lower_bound_ = -upper_bound;
    upper_bound_ = -lower_bound;
    n_ = low_node_->GetN();
    wl_ = -low_node_->GetWL();
    d_ = low_node_->GetD();
    m_ = low_node_->GetM() + 1;
  } else {  // Real terminal.
    lower_bound_ = GameResult::BLACK_WON;
    upper_bound_ = GameResult::WHITE_WON;
    n_ = 0.0f;
    wl_ = 0.0f;
    d_ = 0.0f;
    m_ = 0.0f;
  }

  assert(WLDMInvariantsHold());
}

void Node::SetBounds(GameResult lower, GameResult upper) {
  lower_bound_ = lower;
  upper_bound_ = upper;
}

bool Node::TryStartScoreUpdate() {
  if (n_ == 0 && n_in_flight_ > 0) return false;
  ++n_in_flight_;
  return true;
}

<<<<<<< HEAD
void Node::CancelScoreUpdate(uint32_t multivisit) {
  assert(n_in_flight_ >= (uint32_t)multivisit);
  n_in_flight_ -= multivisit;
}
=======
void Node::CancelScoreUpdate(int multivisit) { n_in_flight_ -= multivisit; }
>>>>>>> c3106947

void LowNode::FinalizeScoreUpdate(float v, float d, float m,
                                  uint32_t multivisit) {
  assert(edges_);
  // Recompute Q.
  wl_ += multivisit * (v - wl_) / (n_ + multivisit);
  d_ += multivisit * (d - d_) / (n_ + multivisit);
  m_ += multivisit * (m - m_) / (n_ + multivisit);

  assert(WLDMInvariantsHold());

  // Increment N.
  n_ += multivisit;
}

void LowNode::AdjustForTerminal(float v, float d, float m,
                                uint32_t multivisit) {
  assert(static_cast<uint32_t>(multivisit) <= n_);

  // Recompute Q.
  wl_ += multivisit * v / n_;
  d_ += multivisit * d / n_;
  m_ += multivisit * m / n_;

  assert(WLDMInvariantsHold());
}

void Node::FinalizeScoreUpdate(float v, float d, float m, uint32_t multivisit) {
  // Recompute Q.
  wl_ += multivisit * (v - wl_) / (n_ + multivisit);
  d_ += multivisit * (d - d_) / (n_ + multivisit);
  m_ += multivisit * (m - m_) / (n_ + multivisit);

  assert(WLDMInvariantsHold());

  // Increment N.
  n_ += multivisit;
  // Decrement virtual loss.
  assert(n_in_flight_ >= (uint32_t)multivisit);
  n_in_flight_ -= multivisit;
}

void Node::AdjustForTerminal(float v, float d, float m, uint32_t multivisit) {
  assert(static_cast<uint32_t>(multivisit) <= n_);

  // Recompute Q.
  wl_ += multivisit * v / n_;
  d_ += multivisit * d / n_;
  m_ += multivisit * m / n_;

  assert(WLDMInvariantsHold());
}

void Node::IncrementNInFlight(uint32_t multivisit) {
  n_in_flight_ += multivisit;
}

void LowNode::ReleaseChildren(
    std::vector<std::unique_ptr<Node>>& released_nodes) {
  released_nodes.emplace_back(std::move(child_));
}

void LowNode::ReleaseChildrenExceptOne(
    Node* node_to_save, std::vector<std::unique_ptr<Node>>& released_nodes) {
  // Stores node which will have to survive (or nullptr if it's not found).
  std::unique_ptr<Node> saved_node;
  // Pointer to unique_ptr, so that we could move from it.
  for (std::unique_ptr<Node>* node = &child_; *node;
       node = (*node)->GetSibling()) {
    // If current node is the one that we have to save.
    if (node->get() == node_to_save) {
      // Kill all remaining siblings.
      released_nodes.emplace_back(std::move(*(*node)->GetSibling()));
      // Save the node, and take the ownership from the unique_ptr.
      saved_node = std::move(*node);
      break;
    }
  }
  // Make saved node the only child. (kills previous siblings).
  released_nodes.emplace_back(std::move(child_));
  child_ = std::move(saved_node);
}

void Node::ReleaseChildrenExceptOne(
    Node* node_to_save,
    std::vector<std::unique_ptr<Node>>& released_nodes) const {
  // Sometime we have no graph yet or a reverted terminal without low node.
  if (low_node_) {
    low_node_->ReleaseChildrenExceptOne(node_to_save, released_nodes);
  }
}

void Node::SetLowNode(std::shared_ptr<LowNode> low_node) {
  assert(!low_node_);
  low_node->AddParent();
  low_node_ = low_node;
}
void Node::UnsetLowNode() {
  if (low_node_) low_node_->RemoveParent();
  low_node_.reset();
}

static std::string PtrToNodeName(const void* ptr) {
  std::ostringstream oss;
  oss << "n_" << ptr;
  return oss.str();
}

std::string LowNode::DotNodeString() const {
  std::ostringstream oss;
  oss << PtrToNodeName(this) << " ["
      << "shape=box";
  // Adjust formatting to limit node size.
  oss << std::fixed << std::setprecision(3);
  oss << ",label=\""     //
      << std::showpos    //
      << "WL=" << wl_    //
      << std::noshowpos  //
      << "\\lD=" << d_ << "\\lM=" << m_ << "\\lN=" << n_ << "\\l\"";
  // Set precision for tooltip.
  oss << std::fixed << std::showpos << std::setprecision(5);
  oss << ",tooltip=\""   //
      << std::showpos    //
      << "WL=" << wl_    //
      << std::noshowpos  //
      << "\\nD=" << d_ << "\\nM=" << m_ << "\\nN=" << n_
      << "\\nNP=" << num_parents_
      << "\\nTerm=" << static_cast<int>(terminal_type_)  //
      << std::showpos                                    //
      << "\\nBounds=" << static_cast<int>(lower_bound_) - 2 << ","
      << static_cast<int>(upper_bound_) - 2
      << "\\nIsTransposition=" << is_transposition  //
      << std::noshowpos                             //
      << "\\n\\nThis=" << this << "\\nEdges=" << edges_.get()
      << "\\nNumEdges=" << static_cast<int>(num_edges_)
      << "\\nChild=" << child_.get() << "\\n\"";
  oss << "];";
  return oss.str();
}

std::string Node::DotEdgeString(bool as_opponent, const LowNode* parent) const {
  std::ostringstream oss;
  oss << (parent == nullptr ? "top" : PtrToNodeName(parent)) << " -> "
      << (low_node_ ? PtrToNodeName(low_node_.get()) : PtrToNodeName(this))
      << " [";
  oss << "label=\""
      << (parent == nullptr ? "N/A" : GetMove(as_opponent).as_string())
      << "\\lN=" << n_ << "\\lN_=" << n_in_flight_;
  oss << "\\l\"";
  // Set precision for tooltip.
  oss << std::fixed << std::setprecision(5);
  oss << ",labeltooltip=\""
      << "P=" << (parent == nullptr ? 0.0f : GetP())  //
      << std::showpos                                 //
      << "\\nWL= " << wl_                             //
      << std::noshowpos                               //
      << "\\nD=" << d_ << "\\nM=" << m_ << "\\nN=" << n_
      << "\\nN_=" << n_in_flight_
      << "\\nTerm=" << static_cast<int>(terminal_type_)  //
      << std::showpos                                    //
      << "\\nBounds=" << static_cast<int>(lower_bound_) - 2 << ","
      << static_cast<int>(upper_bound_) - 2 << "\\n\\nThis=" << this  //
      << std::noshowpos                                               //
      << "\\nLowNode=" << low_node_.get() << "\\nParent=" << parent
      << "\\nIndex=" << index_ << "\\nSibling=" << sibling_.get() << "\\n\"";
  oss << "];";
  return oss.str();
}

std::string Node::DotGraphString(bool as_opponent) const {
  std::ostringstream oss;
  std::unordered_set<const LowNode*> seen;
  std::list<std::pair<const Node*, bool>> unvisited_fifo;

  oss << "strict digraph {" << std::endl;
  oss << "edge ["
      << "headport=n"
      << ",tooltip=\" \""  // Remove default tooltips from edge parts.
      << "];" << std::endl;
  oss << "node ["
      << "shape=point"    // For fake nodes.
      << ",style=filled"  // Show tooltip everywhere on the node.
      << ",fillcolor=ivory"
      << "];" << std::endl;
  oss << "ranksep=" << 4.0f * std::log10(GetN()) << std::endl;

  oss << DotEdgeString(!as_opponent) << std::endl;
  if (low_node_) {
    seen.insert(low_node_.get());
    unvisited_fifo.push_back(std::pair(this, as_opponent));
  }

  while (!unvisited_fifo.empty()) {
    auto [parent_node, parent_as_opponent] = unvisited_fifo.front();
    unvisited_fifo.pop_front();

    auto parent_low_node = parent_node->GetLowNode().get();
    seen.insert(parent_low_node);
    oss << parent_low_node->DotNodeString() << std::endl;

    for (auto& child_edge : parent_node->Edges()) {
      auto child = child_edge.node();
      if (child == nullptr) break;

      oss << child->DotEdgeString(parent_as_opponent) << std::endl;
      auto child_low_node = child->GetLowNode().get();
      if (child_low_node != nullptr &&
          (seen.find(child_low_node) == seen.end())) {
        seen.insert(child_low_node);
        unvisited_fifo.push_back(std::pair(child, !parent_as_opponent));
      }
    }
  }

  oss << "}" << std::endl;

  return oss.str();
}

bool Node::ZeroNInFlight() const {
  std::unordered_set<const LowNode*> seen;
  std::list<const Node*> unvisited_fifo;
  size_t nonzero_node_count = 0;

  if (GetNInFlight() > 0) {
    std::cerr << DebugString() << std::endl;
    ++nonzero_node_count;
  }
  if (low_node_) {
    seen.insert(low_node_.get());
    unvisited_fifo.push_back(this);
  }

  while (!unvisited_fifo.empty()) {
    auto parent_node = unvisited_fifo.front();
    unvisited_fifo.pop_front();

    for (auto& child_edge : parent_node->Edges()) {
      auto child = child_edge.node();
      if (child == nullptr) break;

      if (child->GetNInFlight() > 0) {
        std::cerr << child->DebugString() << std::endl;
        ++nonzero_node_count;
      }

      auto child_low_node = child->GetLowNode().get();
      if (child_low_node != nullptr &&
          (seen.find(child_low_node) == seen.end())) {
        seen.insert(child_low_node);
        unvisited_fifo.push_back(child);
      }
    }
  }

  if (nonzero_node_count > 0) {
    std::cerr << "GetNInFlight() is nonzero on " << nonzero_node_count
              << " nodes" << std::endl;
    return false;
  }

  return true;
}

void Node::SortEdges() const {
  assert(low_node_);
  low_node_->SortEdges();
}

static constexpr float wld_tolerance = 0.000001f;
static constexpr float m_tolerance = 0.000001f;

static bool WLDMInvariantsHold(float wl, float d, float m) {
  return -(1.0f + wld_tolerance) < wl && wl < (1.0f + wld_tolerance) &&  //
         -(0.0f + wld_tolerance) < d && d < (1.0f + wld_tolerance) &&    //
         -(0.0f + m_tolerance) < m &&                                    //
         std::abs(wl + d) < (1.0f + wld_tolerance);
}

bool Node::WLDMInvariantsHold() const {
  if (classic::WLDMInvariantsHold(GetWL(), GetD(), GetM())) return true;

  std::cerr << DebugString() << std::endl;

  return false;
}

bool LowNode::WLDMInvariantsHold() const {
  if (classic::WLDMInvariantsHold(GetWL(), GetD(), GetM())) return true;

  std::cerr << DebugString() << std::endl;

  return false;
}

/////////////////////////////////////////////////////////////////////////
// EdgeAndNode
/////////////////////////////////////////////////////////////////////////

std::string EdgeAndNode::DebugString() const {
  if (!edge_) return "(no edge)";
  return edge_->DebugString() + " " +
         (node_ ? node_->DebugString() : "(no node)");
}

/////////////////////////////////////////////////////////////////////////
// NodeTree
/////////////////////////////////////////////////////////////////////////

void NodeTree::MakeMove(Move move) {
  Node* new_head = nullptr;
  for (auto& n : current_head_->Edges()) {
    if (n.GetMove() == move) {
      new_head = n.GetOrSpawnNode(current_head_);
      // Ensure head is not terminal, so search can extend or visit children of
      // "terminal" positions, e.g., WDL hits, converted terminals, 3-fold draw.
      if (new_head->IsTerminal()) new_head->MakeNotTerminal();
      break;
    }
  }
<<<<<<< HEAD
  move = board.GetModernMove(move);
  // Free old released nodes before adding new.
  released_nodes_.clear();
  // Release nodes from last move if any.
  current_head_->ReleaseChildrenExceptOne(new_head, released_nodes_);
  new_head = current_head_->GetChild();
=======
  current_head_->ReleaseChildrenExceptOne(new_head);
  new_head = current_head_->child_.get();
>>>>>>> c3106947
  current_head_ =
      new_head ? new_head : current_head_->CreateSingleChildNode(move);
  history_.Append(move);
  moves_.push_back(move);
}

void NodeTree::TrimTreeAtHead() {
  current_head_->Trim();
}

bool NodeTree::ResetToPosition(const std::string& starting_fen,
                               const std::vector<std::string>& moves) {
  ChessBoard starting_board;
  int no_capture_ply;
  int full_moves;
  starting_board.SetFromFen(starting_fen, &no_capture_ply, &full_moves);
  if (gamebegin_node_ &&
      (history_.Starting().GetBoard() != starting_board ||
       history_.Starting().GetRule50Ply() != no_capture_ply)) {
    // Completely different position.
    DeallocateTree();
  }

  if (!gamebegin_node_) {
    gamebegin_node_ = std::make_unique<Node>(0);
  }

  history_.Reset(starting_board, no_capture_ply,
                 full_moves * 2 - (starting_board.flipped() ? 1 : 2));
  moves_.clear();

  Node* old_head = current_head_;
  current_head_ = gamebegin_node_.get();
  bool seen_old_head = (gamebegin_node_.get() == old_head);
  for (const auto& move : moves) {
    Move m = HeadPosition().GetBoard().ParseMove(move);
    MakeMove(m);
    if (old_head == current_head_) seen_old_head = true;
  }

  // MakeMove guarantees that no siblings exist; but, if we didn't see the old
  // head, it means we might have a position that was an ancestor to a
  // previously searched position, which means that the current_head_ might
  // retain old n_ and q_ (etc) data, even though its old children were
  // previously trimmed; we need to reset current_head_ in that case.
  if (!seen_old_head) TrimTreeAtHead();
  return seen_old_head;
}

void NodeTree::DeallocateTree() {
  released_nodes_.emplace_back(std::move(gamebegin_node_));
  // Free all released nodes.
  released_nodes_.clear();
  current_head_ = nullptr;
}

}  // namespace classic
}  // namespace lczero<|MERGE_RESOLUTION|>--- conflicted
+++ resolved
@@ -170,12 +170,11 @@
 std::string Node::DebugString() const {
   std::ostringstream oss;
   oss << " <Node> This:" << this << " LowNode:" << low_node_.get()
-      << " Index:" << index_ << " Move:" << GetMove().as_string()
+      << " Index:" << index_ << " Move:" << GetMove().ToString(true)
       << " Sibling:" << sibling_.get() << " P:" << GetP() << " WL:" << wl_
       << " D:" << d_ << " M:" << m_ << " N:" << n_ << " N_:" << n_in_flight_
       << " Term:" << static_cast<int>(terminal_type_)
       << " Bounds:" << static_cast<int>(lower_bound_) - 2 << ","
-<<<<<<< HEAD
       << static_cast<int>(upper_bound_) - 2;
   return oss.str();
 }
@@ -191,56 +190,6 @@
       << static_cast<int>(upper_bound_) - 2
       << " IsTransposition:" << is_transposition;
   return oss.str();
-=======
-      << static_cast<int>(upper_bound_) - 2 << " Solid:" << solid_children_;
-  return oss.str();
-}
-
-bool Node::MakeSolid() {
-  if (solid_children_ || num_edges_ == 0 || IsTerminal()) return false;
-  // Can only make solid if no immediate leaf children are in flight since we
-  // allow the search code to hold references to leaf nodes across locks.
-  Node* old_child_to_check = child_.get();
-  uint32_t total_in_flight = 0;
-  while (old_child_to_check != nullptr) {
-    if (old_child_to_check->GetN() <= 1 &&
-        old_child_to_check->GetNInFlight() > 0) {
-      return false;
-    }
-    if (old_child_to_check->IsTerminal() &&
-        old_child_to_check->GetNInFlight() > 0) {
-      return false;
-    }
-    total_in_flight += old_child_to_check->GetNInFlight();
-    old_child_to_check = old_child_to_check->sibling_.get();
-  }
-  // If the total of children in flight is not the same as self, then there are
-  // collisions against immediate children (which don't update the GetNInFlight
-  // of the leaf) and its not safe.
-  if (total_in_flight != GetNInFlight()) {
-    return false;
-  }
-  std::allocator<Node> alloc;
-  auto* new_children = alloc.allocate(num_edges_);
-  for (int i = 0; i < num_edges_; i++) {
-    new (&(new_children[i])) Node(this, i);
-  }
-  std::unique_ptr<Node> old_child = std::move(child_);
-  while (old_child) {
-    int index = old_child->index_;
-    new_children[index] = std::move(*old_child.get());
-    // This isn't needed, but it helps crash things faster if something has gone
-    // wrong.
-    old_child->parent_ = nullptr;
-    gNodeGc.AddToGcQueue(std::move(old_child));
-    new_children[index].UpdateChildrenParents();
-    old_child = std::move(new_children[index].sibling_);
-  }
-  // This is a hack.
-  child_ = std::unique_ptr<Node>(new_children);
-  solid_children_ = true;
-  return true;
->>>>>>> c3106947
 }
 
 void Edge::SortEdges(Edge* edges, int num_edges) {
@@ -375,14 +324,10 @@
   return true;
 }
 
-<<<<<<< HEAD
 void Node::CancelScoreUpdate(uint32_t multivisit) {
   assert(n_in_flight_ >= (uint32_t)multivisit);
   n_in_flight_ -= multivisit;
 }
-=======
-void Node::CancelScoreUpdate(int multivisit) { n_in_flight_ -= multivisit; }
->>>>>>> c3106947
 
 void LowNode::FinalizeScoreUpdate(float v, float d, float m,
                                   uint32_t multivisit) {
@@ -529,7 +474,7 @@
       << (low_node_ ? PtrToNodeName(low_node_.get()) : PtrToNodeName(this))
       << " [";
   oss << "label=\""
-      << (parent == nullptr ? "N/A" : GetMove(as_opponent).as_string())
+      << (parent == nullptr ? "N/A" : GetMove(as_opponent).ToString(true))
       << "\\lN=" << n_ << "\\lN_=" << n_in_flight_;
   oss << "\\l\"";
   // Set precision for tooltip.
@@ -703,17 +648,11 @@
       break;
     }
   }
-<<<<<<< HEAD
-  move = board.GetModernMove(move);
   // Free old released nodes before adding new.
   released_nodes_.clear();
   // Release nodes from last move if any.
   current_head_->ReleaseChildrenExceptOne(new_head, released_nodes_);
   new_head = current_head_->GetChild();
-=======
-  current_head_->ReleaseChildrenExceptOne(new_head);
-  new_head = current_head_->child_.get();
->>>>>>> c3106947
   current_head_ =
       new_head ? new_head : current_head_->CreateSingleChildNode(move);
   history_.Append(move);
