/*
  This file is part of Leela Chess Zero.
  Copyright (C) 2018-2023 The LCZero Authors

  Leela Chess is free software: you can redistribute it and/or modify
  it under the terms of the GNU General Public License as published by
  the Free Software Foundation, either version 3 of the License, or
  (at your option) any later version.

  Leela Chess is distributed in the hope that it will be useful,
  but WITHOUT ANY WARRANTY; without even the implied warranty of
  MERCHANTABILITY or FITNESS FOR A PARTICULAR PURPOSE.  See the
  GNU General Public License for more details.

  You should have received a copy of the GNU General Public License
  along with Leela Chess.  If not, see <http://www.gnu.org/licenses/>.

  Additional permission under GNU GPL version 3 section 7

  If you modify this Program, or any covered work, by linking or
  combining it with NVIDIA Corporation's libraries from the NVIDIA CUDA
  Toolkit and the NVIDIA CUDA Deep Neural Network library (or a
  modified version of those libraries), containing parts covered by the
  terms of the respective license agreement, the licensors of this
  Program grant you additional permission to convey the resulting work.
*/

#include "search/classic/search.h"

#include <algorithm>
#include <array>
#include <chrono>
#include <cmath>
#include <iomanip>
#include <iostream>
#include <iterator>
#include <sstream>
#include <thread>

<<<<<<< HEAD
#include "search/classic/node.h"
//#include "neural/cache.h"
//#include "neural/encoder.h"
=======
#include "neural/cache.h"
#include "neural/encoder.h"
#include "search/classic/node.h"
>>>>>>> f9d55356
#include "utils/fastmath.h"
#include "utils/random.h"
#include "utils/spinhelper.h"

namespace lczero {
namespace classic {

namespace {
// Maximum delay between outputting "uci info" when nothing interesting happens.
const int kUciInfoMinimumFrequencyMs = 5000;

MoveList MakeRootMoveFilter(const MoveList& searchmoves,
                            SyzygyTablebase* syzygy_tb,
                            const PositionHistory& history, bool fast_play,
                            std::atomic<int>* tb_hits, bool* dtz_success) {
  assert(tb_hits);
  assert(dtz_success);
  // Search moves overrides tablebase.
  if (!searchmoves.empty()) return searchmoves;
  const auto& board = history.Last().GetBoard();
  MoveList root_moves;
  if (!syzygy_tb || !board.castlings().no_legal_castle() ||
      (board.ours() | board.theirs()).count() > syzygy_tb->max_cardinality()) {
    return root_moves;
  }
  if (syzygy_tb->root_probe(
          history.Last(), fast_play || history.DidRepeatSinceLastZeroingMove(),
          false, &root_moves)) {
    *dtz_success = true;
    tb_hits->fetch_add(1, std::memory_order_acq_rel);
  } else if (syzygy_tb->root_probe_wdl(history.Last(), &root_moves)) {
    tb_hits->fetch_add(1, std::memory_order_acq_rel);
  }
  return root_moves;
}

class MEvaluator {
 public:
  MEvaluator()
      : enabled_{false},
        m_slope_{0.0f},
        m_cap_{0.0f},
        a_constant_{0.0f},
        a_linear_{0.0f},
        a_square_{0.0f},
        q_threshold_{0.0f},
        parent_m_{0.0f} {}

  MEvaluator(const SearchParams& params, const Node* parent = nullptr)
      : enabled_{true},
        m_slope_{params.GetMovesLeftSlope()},
        m_cap_{params.GetMovesLeftMaxEffect()},
        a_constant_{params.GetMovesLeftConstantFactor()},
        a_linear_{params.GetMovesLeftScaledFactor()},
        a_square_{params.GetMovesLeftQuadraticFactor()},
        q_threshold_{params.GetMovesLeftThreshold()},
        parent_m_{parent ? parent->GetM() : 0.0f},
        parent_within_threshold_{parent ? WithinThreshold(parent, q_threshold_)
                                        : false} {}

  void SetParent(const Node* parent) {
    assert(parent);
    if (enabled_) {
      parent_m_ = parent->GetM();
      parent_within_threshold_ = WithinThreshold(parent, q_threshold_);
    }
  }

  // Calculates the utility for favoring shorter wins and longer losses.
  float GetMUtility(Node* child, float q) const {
    if (!enabled_ || !parent_within_threshold_) return 0.0f;
    const float child_m = child->GetM();
    float m = std::clamp(m_slope_ * (child_m - parent_m_), -m_cap_, m_cap_);
    m *= FastSign(-q);
    if (q_threshold_ > 0.0f && q_threshold_ < 1.0f) {
      // This allows a smooth M effect with higher q thresholds, which is
      // necessary for using MLH together with contempt.
      q = std::max(0.0f, (std::abs(q) - q_threshold_)) / (1.0f - q_threshold_);
    }
    m *= a_constant_ + a_linear_ * std::abs(q) + a_square_ * q * q;
    return m;
  }

  float GetMUtility(const EdgeAndNode& child, float q) const {
    if (!enabled_ || !parent_within_threshold_) return 0.0f;
    if (child.GetN() == 0) return GetDefaultMUtility();
    return GetMUtility(child.node(), q);
  }

  // The M utility to use for unvisited nodes.
  float GetDefaultMUtility() const { return 0.0f; }

 private:
  static bool WithinThreshold(const Node* parent, float q_threshold) {
    return std::abs(parent->GetQ(0.0f)) > q_threshold;
  }

  const bool enabled_;
  const float m_slope_;
  const float m_cap_;
  const float a_constant_;
  const float a_linear_;
  const float a_square_;
  const float q_threshold_;
  float parent_m_ = 0.0f;
  bool parent_within_threshold_ = false;
};

}  // namespace

Search::Search(const NodeTree& tree, Backend* backend,
               std::unique_ptr<UciResponder> uci_responder,
               const MoveList& searchmoves,
               std::chrono::steady_clock::time_point start_time,
               std::unique_ptr<SearchStopper> stopper, bool infinite,
<<<<<<< HEAD
               bool ponder, const OptionsDict& options, NNCache* cache,
               TranspositionTable* tt, SyzygyTablebase* syzygy_tb)
    : ok_to_respond_bestmove_(!infinite),
      stopper_(std::move(stopper)),
      root_node_(tree.GetCurrentHead()),
      cache_(cache),
      tt_(tt),
=======
               bool ponder, const OptionsDict& options,
               SyzygyTablebase* syzygy_tb)
    : ok_to_respond_bestmove_(!infinite && !ponder),
      stopper_(std::move(stopper)),
      root_node_(tree.GetCurrentHead()),
>>>>>>> f9d55356
      syzygy_tb_(syzygy_tb),
      played_history_(tree.GetPositionHistory()),
      backend_(backend),
      backend_attributes_(backend->GetAttributes()),
      params_(options),
      searchmoves_(searchmoves),
      start_time_(start_time),
      initial_visits_(root_node_->GetN()),
      root_move_filter_(MakeRootMoveFilter(
          searchmoves_, syzygy_tb_, played_history_,
          params_.GetSyzygyFastPlay(), &tb_hits_, &root_is_in_dtz_)),
      uci_responder_(std::move(uci_responder)) {
  // Evict expired entries from the transposition table.
  // Garbage collection may lead to expiration at any time so this is not
  // enough to prevent expired entries later during the search.
  absl::erase_if(*tt_, [](const auto& item) { return item.second.expired(); });

  if (params_.GetMaxConcurrentSearchers() != 0) {
    pending_searchers_.store(params_.GetMaxConcurrentSearchers(),
                             std::memory_order_release);
  }
  contempt_mode_ = params_.GetContemptMode();
  // Make sure the contempt mode is never "play" beyond this point.
  if (contempt_mode_ == ContemptMode::PLAY) {
    if (infinite) {
      // For infinite search disable contempt, only "white"/"black" make sense.
      contempt_mode_ = ContemptMode::NONE;
      // Issue a warning only if contempt mode would have an effect.
      if (params_.GetWDLRescaleDiff() != 0.0f) {
        std::vector<ThinkingInfo> info(1);
        info.back().comment =
            "WARNING: Contempt mode set to 'disable' as 'play' not supported "
            "for infinite search.";
        uci_responder_->OutputThinkingInfo(&info);
      }
    } else {
      // Otherwise set it to the root move's side, unless pondering.
      contempt_mode_ = played_history_.IsBlackToMove() != ponder
                           ? ContemptMode::BLACK
                           : ContemptMode::WHITE;
    }
  }
}

namespace {
void ApplyDirichletNoise(Node* node, float eps, double alpha) {
  float total = 0;
  std::vector<float> noise;

  for (int i = 0; i < node->GetNumEdges(); ++i) {
    float eta = Random::Get().GetGamma(alpha, 1.0);
    noise.emplace_back(eta);
    total += eta;
  }

  if (total < std::numeric_limits<float>::min()) return;

  int noise_idx = 0;
  for (const auto& child : node->Edges()) {
    auto* edge = child.edge();
    edge->SetP(edge->GetP() * (1 - eps) + eps * noise[noise_idx++] / total);
  }
}
}  // namespace

namespace {
// WDL conversion formula based on random walk model.
inline double WDLRescale(float& v, float& d, float wdl_rescale_ratio,
                         float wdl_rescale_diff, float sign, bool invert,
                         float max_reasonable_s) {
  if (invert) {
    wdl_rescale_diff = -wdl_rescale_diff;
    wdl_rescale_ratio = 1.0f / wdl_rescale_ratio;
  }
  auto w = (1 + v - d) / 2;
  auto l = (1 - v - d) / 2;
  // Safeguard against numerical issues; skip WDL transformation if WDL is too
  // extreme.
  const float eps = 0.0001f;
  if (w > eps && d > eps && l > eps && w < (1.0f - eps) && d < (1.0f - eps) &&
      l < (1.0f - eps)) {
    auto a = FastLog(1 / l - 1);
    auto b = FastLog(1 / w - 1);
    auto s = 2 / (a + b);
    // Safeguard against unrealistically broad WDL distributions coming from
    // the NN. Originally hardcoded, made into a parameter for piece odds.
    if (!invert) s = std::min(max_reasonable_s, s);
    auto mu = (a - b) / (a + b);
    auto s_new = s * wdl_rescale_ratio;
    if (invert) {
      std::swap(s, s_new);
      s = std::min(max_reasonable_s, s);
    }
    auto mu_new = mu + sign * s * s * wdl_rescale_diff;
    auto w_new = FastLogistic((-1.0f + mu_new) / s_new);
    auto l_new = FastLogistic((-1.0f - mu_new) / s_new);
    v = w_new - l_new;
    d = std::max(0.0f, 1.0f - w_new - l_new);
    return mu_new;
  }
  return 0;
}
}  // namespace

void Search::SendUciInfo() REQUIRES(nodes_mutex_) REQUIRES(counters_mutex_) {
  const auto max_pv = params_.GetMultiPv();
  const auto edges = GetBestChildrenNoTemperature(root_node_, max_pv, 0);
  const auto score_type = params_.GetScoreType();
  const auto per_pv_counters = params_.GetPerPvCounters();
  const auto draw_score = GetDrawScore(false);

  std::vector<ThinkingInfo> uci_infos;

  // Info common for all multipv variants.
  ThinkingInfo common_info;
  common_info.depth = cum_depth_ / (total_playouts_ ? total_playouts_ : 1);
  common_info.seldepth = max_depth_;
  common_info.time = GetTimeSinceStart();
  if (!per_pv_counters) {
    common_info.nodes = total_playouts_ + initial_visits_;
  }
  if (nps_start_time_) {
    const auto time_since_first_batch_ms =
        std::chrono::duration_cast<std::chrono::milliseconds>(
            std::chrono::steady_clock::now() - *nps_start_time_)
            .count();
    if (time_since_first_batch_ms > 0) {
      common_info.nps = total_playouts_ * 1000 / time_since_first_batch_ms;
    }
  }
  common_info.tb_hits = tb_hits_.load(std::memory_order_acquire);

  int multipv = 0;
  const auto default_q = -root_node_->GetQ(-draw_score);
  const auto default_wl = -root_node_->GetWL();
  const auto default_d = root_node_->GetD();
  for (const auto& edge : edges) {
    ++multipv;
    uci_infos.emplace_back(common_info);
    auto& uci_info = uci_infos.back();
    auto wl = edge.GetWL(default_wl);
    auto d = edge.GetD(default_d);
    float mu_uci = 0.0f;
    if (score_type == "WDL_mu" || (params_.GetWDLRescaleDiff() != 0.0f &&
                                   contempt_mode_ != ContemptMode::NONE)) {
      auto sign = ((contempt_mode_ == ContemptMode::BLACK) ==
                   played_history_.IsBlackToMove())
                      ? 1.0f
                      : -1.0f;
      mu_uci = WDLRescale(
          wl, d, params_.GetWDLRescaleRatio(),
          contempt_mode_ == ContemptMode::NONE
              ? 0
              : params_.GetWDLRescaleDiff() * params_.GetWDLEvalObjectivity(),
          sign, true, params_.GetWDLMaxS());
    }
    const auto q = edge.GetQ(default_q, draw_score);
    if (edge.IsTerminal() && wl != 0.0f) {
      uci_info.mate = std::copysign(
          std::round(edge.GetM(0.0f) + 1) / 2 + (edge.IsTbTerminal() ? 100 : 0),
          wl);
    } else if (score_type == "centipawn_with_drawscore") {
      uci_info.score = 90 * tan(1.5637541897 * q);
    } else if (score_type == "centipawn") {
      uci_info.score = 90 * tan(1.5637541897 * wl);
    } else if (score_type == "centipawn_2019") {
      uci_info.score = 295 * wl / (1 - 0.976953126 * std::pow(wl, 14));
    } else if (score_type == "centipawn_2018") {
      uci_info.score = 290.680623072 * tan(1.548090806 * wl);
    } else if (score_type == "win_percentage") {
      uci_info.score = wl * 5000 + 5000;
    } else if (score_type == "Q") {
      uci_info.score = q * 10000;
    } else if (score_type == "W-L") {
      uci_info.score = wl * 10000;
    } else if (score_type == "WDL_mu") {
      // Reports the WDL mu value whenever it is reasonable, and defaults to
      // centipawn otherwise.
      const float centipawn_fallback_threshold = 0.996f;
      float centipawn_score = 45 * tan(1.56728071628 * wl);
      uci_info.score =
          backend_attributes_.has_wdl && mu_uci != 0.0f &&
                  std::abs(wl) + d < centipawn_fallback_threshold &&
                  (std::abs(mu_uci) < 1.0f ||
                   std::abs(centipawn_score) < std::abs(100 * mu_uci))
              ? 100 * mu_uci
              : centipawn_score;
    }

    auto wdl_w =
        std::max(0, static_cast<int>(std::round(500.0 * (1.0 + wl - d))));
    auto wdl_l =
        std::max(0, static_cast<int>(std::round(500.0 * (1.0 - wl - d))));
    // Using 1000-w-l so that W+D+L add up to 1000.0.
    auto wdl_d = 1000 - wdl_w - wdl_l;
    if (wdl_d < 0) {
      wdl_w = std::min(1000, std::max(0, wdl_w + wdl_d / 2));
      wdl_l = 1000 - wdl_w;
      wdl_d = 0;
    }
    uci_info.wdl = ThinkingInfo::WDL{wdl_w, wdl_d, wdl_l};
    if (backend_attributes_.has_mlh) {
      uci_info.moves_left = static_cast<int>(
          (1.0f + edge.GetM(1.0f + root_node_->GetM())) / 2.0f);
    }
    if (max_pv > 1) uci_info.multipv = multipv;
    if (per_pv_counters) uci_info.nodes = edge.GetN();
    bool flip = played_history_.IsBlackToMove();
    int depth = 0;
    auto history = played_history_;
    for (auto iter = edge; iter;
         iter = GetBestChildNoTemperature(iter.node(), depth), flip = !flip) {
      uci_info.pv.push_back(iter.GetMove(flip));
      history.Append(iter.GetMove());
      // Last edge was dangling or a draw by repetition, cannot continue.
      if (!iter.node() || history.Last().GetRepetitions() >= 2) break;
      depth += 1;
    }
  }

  if (!uci_infos.empty()) last_outputted_uci_info_ = uci_infos.front();
  if (current_best_edge_ && !edges.empty()) {
    last_outputted_info_edge_ = current_best_edge_.edge();
  }

  uci_responder_->OutputThinkingInfo(&uci_infos);
}

// Decides whether anything important changed in stats and new info should be
// shown to a user.
void Search::MaybeOutputInfo() {
  SharedMutex::Lock lock(nodes_mutex_);
  Mutex::Lock counters_lock(counters_mutex_);
  if (!bestmove_is_sent_ && current_best_edge_ &&
      (current_best_edge_.edge() != last_outputted_info_edge_ ||
       last_outputted_uci_info_.depth !=
           static_cast<int>(cum_depth_ /
                            (total_playouts_ ? total_playouts_ : 1)) ||
       last_outputted_uci_info_.seldepth != max_depth_ ||
       last_outputted_uci_info_.time + kUciInfoMinimumFrequencyMs <
           GetTimeSinceStart())) {
    SendUciInfo();
    if (params_.GetLogLiveStats()) {
      SendMovesStats();
    }
    if (stop_.load(std::memory_order_acquire) && !ok_to_respond_bestmove_) {
      std::vector<ThinkingInfo> info(1);
      info.back().comment =
          "WARNING: Search has reached limit and does not make any progress.";
      uci_responder_->OutputThinkingInfo(&info);
    }
  }
}

int64_t Search::GetTimeSinceStart() const {
  return std::chrono::duration_cast<std::chrono::milliseconds>(
             std::chrono::steady_clock::now() - start_time_)
      .count();
}

int64_t Search::GetTimeSinceFirstBatch() const REQUIRES(counters_mutex_) {
  if (!nps_start_time_) return 0;
  return std::chrono::duration_cast<std::chrono::milliseconds>(
             std::chrono::steady_clock::now() - *nps_start_time_)
      .count();
}

// Root is depth 0, i.e. even depth.
float Search::GetDrawScore(bool is_odd_depth) const {
  return (is_odd_depth == played_history_.IsBlackToMove()
              ? params_.GetDrawScore()
              : -params_.GetDrawScore());
}

namespace {
inline float GetFpu(const SearchParams& params, Node* node, bool is_root_node,
                    float draw_score) {
  const auto value = params.GetFpuValue(is_root_node);
  return params.GetFpuAbsolute(is_root_node)
             ? value
             : -node->GetQ(-draw_score) -
                   value * std::sqrt(node->GetVisitedPolicy());
}

// Faster version for if visited_policy is readily available already.
inline float GetFpu(const SearchParams& params, Node* node, bool is_root_node,
                    float draw_score, float visited_pol) {
  const auto value = params.GetFpuValue(is_root_node);
  return params.GetFpuAbsolute(is_root_node)
             ? value
             : -node->GetQ(-draw_score) - value * std::sqrt(visited_pol);
}

inline float ComputeCpuct(const SearchParams& params, uint32_t N,
                          bool is_root_node) {
  const float init = params.GetCpuct(is_root_node);
  const float k = params.GetCpuctFactor(is_root_node);
  const float base = params.GetCpuctBase(is_root_node);
  return init + (k ? k * FastLog((N + base) / base) : 0.0f);
}
}  // namespace

std::vector<std::string> Search::GetVerboseStats(Node* node) const {
  const bool is_root = (node == root_node_);
  const bool is_odd_depth = !is_root;
  const bool is_black_to_move = (played_history_.IsBlackToMove() == is_root);
  const float draw_score = GetDrawScore(is_odd_depth);
  const float fpu = GetFpu(params_, node, is_root, draw_score);
  const float cpuct = ComputeCpuct(params_, node->GetTotalVisits(), is_root);
  const float U_coeff =
      cpuct * std::sqrt(std::max(node->GetChildrenVisits(), 1u));
  std::vector<EdgeAndNode> edges;
  for (const auto& edge : node->Edges()) edges.push_back(edge);

  std::sort(edges.begin(), edges.end(),
            [&fpu, &U_coeff, &draw_score](EdgeAndNode a, EdgeAndNode b) {
              return std::forward_as_tuple(
                         a.GetN(), a.GetQ(fpu, draw_score) + a.GetU(U_coeff)) <
                     std::forward_as_tuple(
                         b.GetN(), b.GetQ(fpu, draw_score) + b.GetU(U_coeff));
            });

  auto print = [](auto* oss, auto pre, auto v, auto post, auto w, int p = 0) {
    *oss << pre << std::setw(w) << std::setprecision(p) << v << post;
  };
  auto print_head = [&](auto* oss, auto label, int i, auto n, auto f, auto p) {
    *oss << std::fixed;
    print(oss, "", label, " ", 5);
    print(oss, "(", i, ") ", 4);
    *oss << std::right;
    print(oss, "N: ", n, " ", 7);
    print(oss, "(+", f, ") ", 2);
    print(oss, "(P: ", p * 100, "%) ", 5, p >= 0.99995f ? 1 : 2);
  };
  auto print_stats = [&](auto* oss, const auto* n) {
    const auto sign = n == node ? -1 : 1;
    if (n) {
      auto wl = sign * n->GetWL();
      auto d = n->GetD();
      auto is_perspective = ((contempt_mode_ == ContemptMode::BLACK) ==
                             played_history_.IsBlackToMove())
                                ? 1.0f
                                : -1.0f;
      WDLRescale(
          wl, d, params_.GetWDLRescaleRatio(),
          contempt_mode_ == ContemptMode::NONE
              ? 0
              : params_.GetWDLRescaleDiff() * params_.GetWDLEvalObjectivity(),
          is_perspective, true, params_.GetWDLMaxS());
      print(oss, "(WL: ", wl, ") ", 8, 5);
      print(oss, "(D: ", d, ") ", 5, 3);
      print(oss, "(M: ", n->GetM(), ") ", 4, 1);
      print(oss, "(Q: ", wl + draw_score * d, ") ", 8, 5);
    } else {
      *oss << "(WL:  -.-----) (D: -.---) (M:  -.-) ";
      print(oss, "(Q: ", fpu, ") ", 8, 5);
    }
  };
  auto print_tail = [&](auto* oss, const auto* n) {
    const auto sign = n == node ? -1 : 1;
    std::optional<float> v;
    if (n && n->IsTerminal()) {
      v = n->GetQ(sign * draw_score);
<<<<<<< HEAD
    } else if (n) {
      auto history = played_history_;
      if (!is_root) {
        history.Append(node->GetMove());
      }
      NNCacheLock nneval = GetCachedNNEval(history);
      if (nneval) v = -nneval->eval->q;
=======
    } else {
      std::optional<EvalResult> nneval = GetCachedNNEval(n);
      if (nneval) v = -nneval->q;
>>>>>>> f9d55356
    }
    if (v) {
      print(oss, "(V: ", sign * *v, ") ", 7, 4);
    } else {
      *oss << "(V:  -.----) ";
    }

    if (n) {
      auto [lo, up] = n->GetBounds();
      if (sign == -1) {
        lo = -lo;
        up = -up;
        std::swap(lo, up);
      }
      *oss << (lo == up                                                ? "(T) "
               : lo == GameResult::DRAW && up == GameResult::WHITE_WON ? "(W) "
               : lo == GameResult::BLACK_WON && up == GameResult::DRAW ? "(L) "
                                                                       : "");
    }
  };

  std::vector<std::string> infos;
  const auto m_evaluator =
      backend_attributes_.has_mlh ? MEvaluator(params_, node) : MEvaluator();
  for (const auto& edge : edges) {
    float Q = edge.GetQ(fpu, draw_score);
    float M = m_evaluator.GetMUtility(edge, Q);
    std::ostringstream oss;
    oss << std::left;
    // TODO: should this be displaying transformed index?
    print_head(&oss, edge.GetMove(is_black_to_move).as_string(),
               edge.GetMove().as_nn_index(0), edge.GetN(), edge.GetNInFlight(),
               edge.GetP());
    print_stats(&oss, edge.node());
    print(&oss, "(U: ", edge.GetU(U_coeff), ") ", 6, 5);
    print(&oss, "(S: ", Q + edge.GetU(U_coeff) + M, ") ", 8, 5);
    print_tail(&oss, edge.node());
    infos.emplace_back(oss.str());
  }

  // Include stats about the node in similar format to its children above.
  std::ostringstream oss;
  print_head(&oss, "node ", node->GetNumEdges(), node->GetN(),
             node->GetNInFlight(), node->GetVisitedPolicy());
  print_stats(&oss, node);
  print_tail(&oss, node);
  infos.emplace_back(oss.str());
  return infos;
}

void Search::SendMovesStats() const REQUIRES(counters_mutex_) {
  auto move_stats = GetVerboseStats(root_node_);

  if (params_.GetVerboseStats()) {
    std::vector<ThinkingInfo> infos;
    std::transform(move_stats.begin(), move_stats.end(),
                   std::back_inserter(infos), [](const std::string& line) {
                     ThinkingInfo info;
                     info.comment = line;
                     return info;
                   });
    uci_responder_->OutputThinkingInfo(&infos);
  } else {
    LOGFILE << "=== Move stats:";
    for (const auto& line : move_stats) LOGFILE << line;
  }
  for (auto& edge : root_node_->Edges()) {
    if (!(edge.GetMove(played_history_.IsBlackToMove()) == final_bestmove_)) {
      continue;
    }
    if (edge.HasNode()) {
      LOGFILE << "--- Opponent moves after: " << final_bestmove_.as_string();
      for (const auto& line : GetVerboseStats(edge.node())) {
        LOGFILE << line;
      }
    }
  }
}

<<<<<<< HEAD
NNCacheLock Search::GetCachedNNEval(const PositionHistory& history) const {
  const auto hash = history.HashLast(params_.GetCacheHistoryLength() + 1);
  NNCacheLock nneval(cache_, hash);
  return nneval;
=======
PositionHistory Search::GetPositionHistoryAtNode(const Node* node) const {
  PositionHistory history(played_history_);
  std::vector<Move> rmoves;
  for (const Node* n = node; n != root_node_; n = n->GetParent()) {
    rmoves.push_back(n->GetOwnEdge()->GetMove());
  }
  for (auto it = rmoves.rbegin(); it != rmoves.rend(); it++) {
    history.Append(*it);
  }
  return history;
}

namespace {
std::vector<Move> GetNodeLegalMoves(const Node* node, const ChessBoard& board) {
  if (!node) return {};
  std::vector<Move> moves;
  if (node && node->HasChildren()) {
    moves.reserve(node->GetNumEdges());
    std::transform(node->Edges().begin(), node->Edges().end(),
                   std::back_inserter(moves),
                   [](const auto& edge) { return edge.GetMove(); });
    return moves;
  }
  return board.GenerateLegalMoves();
}
}  // namespace

std::optional<EvalResult> Search::GetCachedNNEval(const Node* node) const {
  if (!node) return {};
  PositionHistory history = GetPositionHistoryAtNode(node);
  std::vector<Move> legal_moves =
      GetNodeLegalMoves(node, history.Last().GetBoard());
  return backend_->GetCachedEvaluation(
      EvalPosition{history.GetPositions(), legal_moves});
>>>>>>> f9d55356
}

void Search::MaybeTriggerStop(const IterationStats& stats,
                              StoppersHints* hints) {
  hints->Reset();
  if (params_.GetNpsLimit() > 0) {
    hints->UpdateEstimatedNps(params_.GetNpsLimit());
  }
  SharedMutex::Lock nodes_lock(nodes_mutex_);
  Mutex::Lock lock(counters_mutex_);
  // Already responded bestmove, nothing to do here.
  if (bestmove_is_sent_) return;
  // Don't stop when the root node is not yet expanded.
  if (total_playouts_ + initial_visits_ == 0) return;

  if (!stop_.load(std::memory_order_acquire)) {
    if (stopper_->ShouldStop(stats, hints)) FireStopInternal();
  }

  // If we are the first to see that stop is needed.
  if (stop_.load(std::memory_order_acquire) && ok_to_respond_bestmove_ &&
      !bestmove_is_sent_) {
    SendUciInfo();
    EnsureBestMoveKnown();
    SendMovesStats();
    BestMoveInfo info(final_bestmove_, final_pondermove_);
    uci_responder_->OutputBestMove(&info);
    stopper_->OnSearchDone(stats);
    bestmove_is_sent_ = true;
    current_best_edge_ = EdgeAndNode();
  }
}

// Return the evaluation of the actual best child, regardless of temperature
// settings. This differs from GetBestMove, which does obey any temperature
// settings. So, somethimes, they may return results of different moves.
Eval Search::GetBestEval(Move* move, bool* is_terminal) const {
  SharedMutex::SharedLock lock(nodes_mutex_);
  Mutex::Lock counters_lock(counters_mutex_);
  float parent_wl = -root_node_->GetWL();
  float parent_d = root_node_->GetD();
  float parent_m = root_node_->GetM();
  if (!root_node_->HasChildren()) return {parent_wl, parent_d, parent_m};
  EdgeAndNode best_edge = GetBestChildNoTemperature(root_node_, 0);
  if (move) *move = best_edge.GetMove(played_history_.IsBlackToMove());
  if (is_terminal) *is_terminal = best_edge.IsTerminal();
  return {best_edge.GetWL(parent_wl), best_edge.GetD(parent_d),
          best_edge.GetM(parent_m - 1) + 1};
}

std::pair<Move, Move> Search::GetBestMove() {
  SharedMutex::Lock lock(nodes_mutex_);
  Mutex::Lock counters_lock(counters_mutex_);
  EnsureBestMoveKnown();
  return {final_bestmove_, final_pondermove_};
}

std::int64_t Search::GetTotalPlayouts() const {
  SharedMutex::SharedLock lock(nodes_mutex_);
  return total_playouts_;
}

void Search::ResetBestMove() {
  SharedMutex::Lock nodes_lock(nodes_mutex_);
  Mutex::Lock lock(counters_mutex_);
  bool old_sent = bestmove_is_sent_;
  bestmove_is_sent_ = false;
  EnsureBestMoveKnown();
  bestmove_is_sent_ = old_sent;
}

// Computes the best move, maybe with temperature (according to the settings).
void Search::EnsureBestMoveKnown() REQUIRES(nodes_mutex_)
    REQUIRES(counters_mutex_) {
  if (bestmove_is_sent_) return;
  if (root_node_->GetN() == 0) return;
  if (!root_node_->HasChildren()) return;

  float temperature = params_.GetTemperature();
  const int cutoff_move = params_.GetTemperatureCutoffMove();
  const int decay_delay_moves = params_.GetTempDecayDelayMoves();
  const int decay_moves = params_.GetTempDecayMoves();
  const int moves = played_history_.Last().GetGamePly() / 2;

  if (cutoff_move && (moves + 1) >= cutoff_move) {
    temperature = params_.GetTemperatureEndgame();
  } else if (temperature && decay_moves) {
    if (moves >= decay_delay_moves + decay_moves) {
      temperature = 0.0;
    } else if (moves >= decay_delay_moves) {
      temperature *=
          static_cast<float>(decay_delay_moves + decay_moves - moves) /
          decay_moves;
    }
    // don't allow temperature to decay below endgame temperature
    if (temperature < params_.GetTemperatureEndgame()) {
      temperature = params_.GetTemperatureEndgame();
    }
  }

  auto bestmove_edge = temperature
                           ? GetBestRootChildWithTemperature(temperature)
                           : GetBestChildNoTemperature(root_node_, 0);
  final_bestmove_ = bestmove_edge.GetMove(played_history_.IsBlackToMove());

  if (bestmove_edge.GetN() > 0 && bestmove_edge.node()->HasChildren()) {
    final_pondermove_ = GetBestChildNoTemperature(bestmove_edge.node(), 1)
                            .GetMove(!played_history_.IsBlackToMove());
  }
}

// Returns @count children with most visits.
std::vector<EdgeAndNode> Search::GetBestChildrenNoTemperature(Node* parent,
                                                              int count,
                                                              int depth) const {
  // Even if Edges is populated at this point, its a race condition to access
  // the node, so exit quickly.
  if (parent->GetN() == 0) return {};
  const bool is_odd_depth = (depth % 2) == 1;
  const float draw_score = GetDrawScore(is_odd_depth);
  // Best child is selected using the following criteria:
  // * Prefer shorter terminal wins / avoid shorter terminal losses.
  // * Largest number of playouts.
  // * If two nodes have equal number:
  //   * If that number is 0, the one with larger prior wins.
  //   * If that number is larger than 0, the one with larger eval wins.
  std::vector<EdgeAndNode> edges;
  for (auto& edge : parent->Edges()) {
    if (parent == root_node_ && !root_move_filter_.empty() &&
        std::find(root_move_filter_.begin(), root_move_filter_.end(),
                  edge.GetMove()) == root_move_filter_.end()) {
      continue;
    }
    edges.push_back(edge);
  }
  const auto middle = (static_cast<int>(edges.size()) > count)
                          ? edges.begin() + count
                          : edges.end();
  std::partial_sort(
      edges.begin(), middle, edges.end(),
      [draw_score](const auto& a, const auto& b) {
        // The function returns "true" when a is preferred to b.

        // Lists edge types from less desirable to more desirable.
        enum EdgeRank {
          kTerminalLoss,
          kTablebaseLoss,
          kNonTerminal,  // Non terminal or terminal draw.
          kTablebaseWin,
          kTerminalWin,
        };

        auto GetEdgeRank = [](const EdgeAndNode& edge) {
          // This default isn't used as wl only checked for case edge is
          // terminal.
          const auto wl = edge.GetWL(0.0f);
          // Not safe to access IsTerminal if GetN is 0.
          if (edge.GetN() == 0 || !edge.IsTerminal() || !wl) {
            return kNonTerminal;
          }
          if (edge.IsTbTerminal()) {
            return wl < 0.0 ? kTablebaseLoss : kTablebaseWin;
          }
          return wl < 0.0 ? kTerminalLoss : kTerminalWin;
        };

        // If moves have different outcomes, prefer better outcome.
        const auto a_rank = GetEdgeRank(a);
        const auto b_rank = GetEdgeRank(b);
        if (a_rank != b_rank) return a_rank > b_rank;

        // If both are terminal draws, try to make it shorter.
        // Not safe to access IsTerminal if GetN is 0.
        if (a_rank == kNonTerminal && a.GetN() != 0 && b.GetN() != 0 &&
            a.IsTerminal() && b.IsTerminal()) {
          if (a.IsTbTerminal() != b.IsTbTerminal()) {
            // Prefer non-tablebase draws.
            return a.IsTbTerminal() < b.IsTbTerminal();
          }
          // Prefer shorter draws.
          return a.GetM(0.0f) < b.GetM(0.0f);
        }

        // Neither is terminal, use standard rule.
        if (a_rank == kNonTerminal) {
          // Prefer largest playouts then eval then prior.
          if (a.GetN() != b.GetN()) return a.GetN() > b.GetN();
          // Default doesn't matter here so long as they are the same as either
          // both are N==0 (thus we're comparing equal defaults) or N!=0 and
          // default isn't used.
          if (a.GetQ(0.0f, draw_score) != b.GetQ(0.0f, draw_score)) {
            return a.GetQ(0.0f, draw_score) > b.GetQ(0.0f, draw_score);
          }
          return a.GetP() > b.GetP();
        }

        // Both variants are winning, prefer shortest win.
        if (a_rank > kNonTerminal) {
          return a.GetM(0.0f) < b.GetM(0.0f);
        }

        // Both variants are losing, prefer longest losses.
        return a.GetM(0.0f) > b.GetM(0.0f);
      });

  if (count < static_cast<int>(edges.size())) {
    edges.resize(count);
  }
  return edges;
}

// Returns a child with most visits.
EdgeAndNode Search::GetBestChildNoTemperature(Node* parent, int depth) const {
  auto res = GetBestChildrenNoTemperature(parent, 1, depth);
  return res.empty() ? EdgeAndNode() : res.front();
}

// Returns a child of a root chosen according to weighted-by-temperature visit
// count.
EdgeAndNode Search::GetBestRootChildWithTemperature(float temperature) const {
  // Root is at even depth.
  const float draw_score = GetDrawScore(/* is_odd_depth= */ false);

  std::vector<float> cumulative_sums;
  float sum = 0.0;
  float max_n = 0.0;
  const float offset = params_.GetTemperatureVisitOffset();
  float max_eval = -1.0f;
  const float fpu =
      GetFpu(params_, root_node_, /* is_root= */ true, draw_score);

  for (auto& edge : root_node_->Edges()) {
    if (!root_move_filter_.empty() &&
        std::find(root_move_filter_.begin(), root_move_filter_.end(),
                  edge.GetMove()) == root_move_filter_.end()) {
      continue;
    }
    if (edge.GetN() + offset > max_n) {
      max_n = edge.GetN() + offset;
      max_eval = edge.GetQ(fpu, draw_score);
    }
  }

  // TODO(crem) Simplify this code when samplers.h is merged.
  const float min_eval =
      max_eval - params_.GetTemperatureWinpctCutoff() / 50.0f;
  for (auto& edge : root_node_->Edges()) {
    if (!root_move_filter_.empty() &&
        std::find(root_move_filter_.begin(), root_move_filter_.end(),
                  edge.GetMove()) == root_move_filter_.end()) {
      continue;
    }
    if (edge.GetQ(fpu, draw_score) < min_eval) continue;
    sum += std::pow(
        std::max(0.0f,
                 (max_n <= 0.0f
                      ? edge.GetP()
                      : ((static_cast<float>(edge.GetN()) + offset) / max_n))),
        1 / temperature);
    cumulative_sums.push_back(sum);
  }
  assert(sum);

  const float toss = Random::Get().GetFloat(cumulative_sums.back());
  int idx =
      std::lower_bound(cumulative_sums.begin(), cumulative_sums.end(), toss) -
      cumulative_sums.begin();

  for (auto& edge : root_node_->Edges()) {
    if (!root_move_filter_.empty() &&
        std::find(root_move_filter_.begin(), root_move_filter_.end(),
                  edge.GetMove()) == root_move_filter_.end()) {
      continue;
    }
    if (edge.GetQ(fpu, draw_score) < min_eval) continue;
    if (idx-- == 0) return edge;
  }
  assert(false);
  return {};
}

void Search::StartThreads(size_t how_many) {
  Mutex::Lock lock(threads_mutex_);
  if (how_many == 0 && threads_.size() == 0) {
    how_many = backend_attributes_.suggested_num_search_threads +
               !backend_attributes_.runs_on_cpu;
  }
  thread_count_.store(how_many, std::memory_order_release);
  // First thread is a watchdog thread.
  if (threads_.size() == 0) {
    threads_.emplace_back([this]() { WatchdogThread(); });
  }
  // Start working threads.
  for (size_t i = 0; i < how_many; i++) {
    threads_.emplace_back([this]() {
      SearchWorker worker(this, params_);
      worker.RunBlocking();
    });
  }
  LOGFILE << "Search started. "
          << std::chrono::duration_cast<std::chrono::milliseconds>(
                 std::chrono::steady_clock::now() - start_time_)
                 .count()
          << "ms already passed.";
}

void Search::RunBlocking(size_t threads) {
  StartThreads(threads);
  Wait();
}

bool Search::IsSearchActive() const {
  return !stop_.load(std::memory_order_acquire);
}

void Search::PopulateCommonIterationStats(IterationStats* stats) {
  stats->time_since_movestart = GetTimeSinceStart();

  SharedMutex::SharedLock nodes_lock(nodes_mutex_);
  {
    Mutex::Lock counters_lock(counters_mutex_);
    stats->time_since_first_batch = GetTimeSinceFirstBatch();
    if (!nps_start_time_ && total_playouts_ > 0) {
      nps_start_time_ = std::chrono::steady_clock::now();
    }
  }
  stats->total_nodes = total_playouts_ + initial_visits_;
  stats->nodes_since_movestart = total_playouts_;
  stats->batches_since_movestart = total_batches_;
  stats->average_depth = cum_depth_ / (total_playouts_ ? total_playouts_ : 1);
  stats->edge_n.clear();
  stats->win_found = false;
  stats->may_resign = true;
  stats->num_losing_edges = 0;
  stats->time_usage_hint_ = IterationStats::TimeUsageHint::kNormal;
  stats->mate_depth = std::numeric_limits<int>::max();

  // If root node hasn't finished first visit, none of this code is safe.
  if (root_node_->GetN() > 0) {
    const auto draw_score = GetDrawScore(true);
    const float fpu =
        GetFpu(params_, root_node_, /* is_root_node */ true, draw_score);
    float max_q_plus_m = -1000;
    uint64_t max_n = 0;
    bool max_n_has_max_q_plus_m = true;
    const auto m_evaluator = backend_attributes_.has_mlh
                                 ? MEvaluator(params_, root_node_)
                                 : MEvaluator();
    for (const auto& edge : root_node_->Edges()) {
      const auto n = edge.GetN();
      const auto q = edge.GetQ(fpu, draw_score);
      const auto m = m_evaluator.GetMUtility(edge, q);
      const auto q_plus_m = q + m;
      stats->edge_n.push_back(n);
      if (n > 0 && edge.IsTerminal() && edge.GetWL(0.0f) > 0.0f) {
        stats->win_found = true;
      }
      if (n > 0 && edge.IsTerminal() && edge.GetWL(0.0f) < 0.0f) {
        stats->num_losing_edges += 1;
      }
      if (n > 0 && edge.IsTerminal() && edge.GetWL(0.0f) == 1.0f &&
          !edge.IsTbTerminal()) {
        stats->mate_depth =
            std::min(stats->mate_depth,
                     static_cast<int>(std::round(edge.GetM(0.0f))) / 2 + 1);
      }

      // If game is resignable, no need for moving quicker. This allows
      // proving mate when losing anyway for better score output.
      // Hardcoded resign threshold, because there is no available parameter.
      if (n > 0 && q > -0.98f) {
        stats->may_resign = false;
      }
      if (max_n < n) {
        max_n = n;
        max_n_has_max_q_plus_m = false;
      }
      if (max_q_plus_m <= q_plus_m) {
        max_n_has_max_q_plus_m = (max_n == n);
        max_q_plus_m = q_plus_m;
      }
    }
    if (!max_n_has_max_q_plus_m) {
      stats->time_usage_hint_ = IterationStats::TimeUsageHint::kNeedMoreTime;
    }
  }
}

void Search::WatchdogThread() {
  LOGFILE << "Start a watchdog thread.";
  StoppersHints hints;
  IterationStats stats;
  while (true) {
    PopulateCommonIterationStats(&stats);
    MaybeTriggerStop(stats, &hints);
    MaybeOutputInfo();

    constexpr auto kMaxWaitTimeMs = 100;
    constexpr auto kMinWaitTimeMs = 1;

    Mutex::Lock lock(counters_mutex_);
    // Only exit when bestmove is responded. It may happen that search threads
    // already all exited, and we need at least one thread that can do that.
    if (bestmove_is_sent_) break;

    auto remaining_time = hints.GetEstimatedRemainingTimeMs();
    if (remaining_time > kMaxWaitTimeMs) remaining_time = kMaxWaitTimeMs;
    if (remaining_time < kMinWaitTimeMs) remaining_time = kMinWaitTimeMs;
    // There is no real need to have max wait time, and sometimes it's fine
    // to wait without timeout at all (e.g. in `go nodes` mode), but we
    // still limit wait time for exotic cases like when pc goes to sleep
    // mode during thinking.
    // Minimum wait time is there to prevent busy wait and other threads
    // starvation.
    watchdog_cv_.wait_for(
        lock.get_raw(), std::chrono::milliseconds(remaining_time),
        [this]() { return stop_.load(std::memory_order_acquire); });
  }
  LOGFILE << "End a watchdog thread.";
}

void Search::FireStopInternal() {
  stop_.store(true, std::memory_order_release);
  watchdog_cv_.notify_all();
}

void Search::Stop() {
  Mutex::Lock lock(counters_mutex_);
  ok_to_respond_bestmove_ = true;
  FireStopInternal();
  LOGFILE << "Stopping search due to `stop` uci command.";
}

void Search::Abort() {
  Mutex::Lock lock(counters_mutex_);
  if (!stop_.load(std::memory_order_acquire) ||
      (!bestmove_is_sent_ && !ok_to_respond_bestmove_)) {
    bestmove_is_sent_ = true;
    FireStopInternal();
  }
  LOGFILE << "Aborting search, if it is still active.";
}

void Search::Wait() {
  Mutex::Lock lock(threads_mutex_);
  while (!threads_.empty()) {
    threads_.back().join();
    threads_.pop_back();
  }
}

void Search::CancelSharedCollisions() REQUIRES(nodes_mutex_) {
  for (auto& entry : shared_collisions_) {
    auto path = entry.first;
    for (auto it = ++(path.crbegin()); it != path.crend(); ++it) {
      std::get<0>(*it)->CancelScoreUpdate(entry.second);
    }
  }
  shared_collisions_.clear();
}

Search::~Search() {
  Abort();
  Wait();
  {
    SharedMutex::Lock lock(nodes_mutex_);
    CancelSharedCollisions();

#ifndef NDEBUG
    assert(root_node_->ZeroNInFlight());
#endif
  }
  LOGFILE << "Search destroyed.";
}

//////////////////////////////////////////////////////////////////////////////
// SearchWorker
//////////////////////////////////////////////////////////////////////////////

void SearchWorker::RunTasks(int tid) {
  while (true) {
    PickTask* task = nullptr;
    int id = 0;
    {
      int spins = 0;
      while (true) {
        int nta = tasks_taken_.load(std::memory_order_acquire);
        int tc = task_count_.load(std::memory_order_acquire);
        if (nta < tc) {
          int val = 0;
          if (task_taking_started_.compare_exchange_weak(
                  val, 1, std::memory_order_acq_rel,
                  std::memory_order_relaxed)) {
            nta = tasks_taken_.load(std::memory_order_acquire);
            tc = task_count_.load(std::memory_order_acquire);
            // We got the spin lock, double check we're still in the clear.
            if (nta < tc) {
              id = tasks_taken_.fetch_add(1, std::memory_order_acq_rel);
              task = &picking_tasks_[id];
              task_taking_started_.store(0, std::memory_order_release);
              break;
            }
            task_taking_started_.store(0, std::memory_order_release);
          }
          SpinloopPause();
          spins = 0;
          continue;
        } else if (tc != -1) {
          spins++;
          if (spins >= 512) {
            std::this_thread::yield();
            spins = 0;
          } else {
            SpinloopPause();
          }
          continue;
        }
        spins = 0;
        // Looks like sleep time.
        Mutex::Lock lock(picking_tasks_mutex_);
        // Refresh them now we have the lock.
        nta = tasks_taken_.load(std::memory_order_acquire);
        tc = task_count_.load(std::memory_order_acquire);
        if (tc != -1) continue;
        if (nta >= tc && exiting_) return;
        task_added_.wait(lock.get_raw());
        // And refresh again now we're awake.
        nta = tasks_taken_.load(std::memory_order_acquire);
        tc = task_count_.load(std::memory_order_acquire);
        if (nta >= tc && exiting_) return;
      }
    }
    if (task != nullptr) {
      switch (task->task_type) {
        case PickTask::kGathering: {
          PickNodesToExtendTask(task->start_path, task->collision_limit,
                                task->history, &(task->results),
                                &(task_workspaces_[tid]));
          break;
        }
        case PickTask::kProcessing: {
          ProcessPickedTask(task->start_idx, task->end_idx);
          break;
        }
      }
      picking_tasks_[id].complete = true;
      completed_tasks_.fetch_add(1, std::memory_order_acq_rel);
    }
  }
}

void SearchWorker::ExecuteOneIteration() {
  // 1. Initialize internal structures.
  InitializeIteration(search_->backend_->CreateComputation());

  if (params_.GetMaxConcurrentSearchers() != 0) {
    std::unique_ptr<SpinHelper> spin_helper;
    if (params_.GetSearchSpinBackoff()) {
      spin_helper = std::make_unique<ExponentialBackoffSpinHelper>();
    } else {
      // This is a hard spin lock to reduce latency but at the expense of busy
      // wait cpu usage. If search worker count is large, this is probably a
      // bad idea.
      spin_helper = std::make_unique<SpinHelper>();
    }

    while (true) {
      // If search is stopped, we've not gathered or done anything and we don't
      // want to, so we can safely skip all below. But make sure we have done
      // at least one iteration.
      if (search_->stop_.load(std::memory_order_acquire) &&
          search_->GetTotalPlayouts() + search_->initial_visits_ > 0) {
        return;
      }

      int available =
          search_->pending_searchers_.load(std::memory_order_acquire);
      if (available == 0) {
        spin_helper->Wait();
        continue;
      }

      if (search_->pending_searchers_.compare_exchange_weak(
              available, available - 1, std::memory_order_acq_rel)) {
        break;
      } else {
        spin_helper->Backoff();
      }
    }
  }

  // 2. Gather minibatch.
  GatherMinibatch();
  task_count_.store(-1, std::memory_order_release);
  search_->backend_waiting_counter_.fetch_add(1, std::memory_order_relaxed);

  // 2b. Collect collisions.
  CollectCollisions();

  if (params_.GetMaxConcurrentSearchers() != 0) {
    search_->pending_searchers_.fetch_add(1, std::memory_order_acq_rel);
  }

  // 4. Run NN computation.
  RunNNComputation();
  search_->backend_waiting_counter_.fetch_add(-1, std::memory_order_relaxed);

  // 5. Retrieve NN computations (and terminal values) into nodes.
  FetchMinibatchResults();

  // 6. Propagate the new nodes' information to all their parents in the tree.
  DoBackupUpdate();

  // 7. Update the Search's status and progress information.
  UpdateCounters();

  // If required, waste time to limit nps.
  if (params_.GetNpsLimit() > 0) {
    while (search_->IsSearchActive()) {
      int64_t time_since_first_batch_ms = 0;
      {
        Mutex::Lock lock(search_->counters_mutex_);
        time_since_first_batch_ms = search_->GetTimeSinceFirstBatch();
      }
      if (time_since_first_batch_ms <= 0) {
        time_since_first_batch_ms = search_->GetTimeSinceStart();
      }
      auto nps = search_->GetTotalPlayouts() * 1e3f / time_since_first_batch_ms;
      if (nps > params_.GetNpsLimit()) {
        std::this_thread::sleep_for(std::chrono::milliseconds(1));
      } else {
        break;
      }
    }
  }
}

// 1. Initialize internal structures.
// ~~~~~~~~~~~~~~~~~~~~~~~~~~~~~~~~~~
void SearchWorker::InitializeIteration(
<<<<<<< HEAD
    std::unique_ptr<NetworkComputation> computation) {
  computation_ = std::make_unique<CachingComputation>(
      std::move(computation), search_->network_->GetCapabilities().input_format,
      params_.GetHistoryFill(), search_->cache_);
  computation_->Reserve(target_minibatch_size_);
=======
    std::unique_ptr<BackendComputation> computation) {
  computation_ = std::move(computation);
>>>>>>> f9d55356
  minibatch_.clear();
  minibatch_.reserve(2 * target_minibatch_size_);
}

// 2. Gather minibatch.
// ~~~~~~~~~~~~~~~~~~~~
namespace {
int Mix(int high, int low, float ratio) {
  return static_cast<int>(std::round(static_cast<float>(low) +
                                     static_cast<float>(high - low) * ratio));
}

int CalculateCollisionsLeft(int64_t nodes, const SearchParams& params) {
  // End checked first
  if (nodes >= params.GetMaxCollisionVisitsScalingEnd()) {
    return params.GetMaxCollisionVisits();
  }
  if (nodes <= params.GetMaxCollisionVisitsScalingStart()) {
    return 1;
  }
  return Mix(params.GetMaxCollisionVisits(), 1,
             std::pow((static_cast<float>(nodes) -
                       params.GetMaxCollisionVisitsScalingStart()) /
                          (params.GetMaxCollisionVisitsScalingEnd() -
                           params.GetMaxCollisionVisitsScalingStart()),
                      params.GetMaxCollisionVisitsScalingPower()));
}
}  // namespace

void SearchWorker::GatherMinibatch() {
  // Total number of nodes to process.
  uint32_t minibatch_size = 0;
  int cur_n = 0;
  {
    SharedMutex::Lock lock(search_->nodes_mutex_);
    cur_n = search_->root_node_->GetN();
  }
  // TODO: GetEstimatedRemainingPlayouts has already had smart pruning factor
  // applied, which doesn't clearly make sense to include here...
  int64_t remaining_n =
      latest_time_manager_hints_.GetEstimatedRemainingPlayouts();
  uint32_t collisions_left = CalculateCollisionsLeft(
      std::min(static_cast<int64_t>(cur_n), remaining_n), params_);

  // Number of nodes processed out of order.
  number_out_of_order_ = 0;

  int thread_count = search_->thread_count_.load(std::memory_order_acquire);

  // Gather nodes to process in the current batch.
  // If we had too many nodes out of order, also interrupt the iteration so
  // that search can exit.
  while (minibatch_size < target_minibatch_size_ &&
         number_out_of_order_ < max_out_of_order_) {
    // If there's something to process without touching slow neural net, do it.
    if (minibatch_size > 0 && computation_->UsedBatchSize() == 0) return;

    // If there is backend work to be done, and the backend is idle - exit
    // immediately.
    // Only do this fancy work if there are multiple threads as otherwise we
    // early exit from every batch since there is never another search thread to
    // be keeping the backend busy. Which would mean that threads=1 has a
    // massive nps drop.
    if (thread_count > 1 && minibatch_size > 0 &&
        static_cast<int>(computation_->UsedBatchSize()) >
            params_.GetIdlingMinimumWork() &&
        thread_count - search_->backend_waiting_counter_.load(
                           std::memory_order_relaxed) >
            params_.GetThreadIdlingThreshold()) {
      return;
    }

    int new_start = static_cast<int>(minibatch_.size());

    PickNodesToExtend(
        std::min({collisions_left, target_minibatch_size_ - minibatch_size,
                  max_out_of_order_ - number_out_of_order_}));

    // Count the non-collisions.
    int non_collisions = 0;
    for (int i = new_start; i < static_cast<int>(minibatch_.size()); i++) {
      auto& picked_node = minibatch_[i];
      if (picked_node.IsCollision()) {
        continue;
      }
      ++non_collisions;
      ++minibatch_size;
    }

    {
      // This lock must be held until after the task_completed_ wait succeeds
      // below. Since the tasks perform work which assumes they have the lock,
      // even though actually this thread does.
      SharedMutex::Lock lock(search_->nodes_mutex_);

      bool needs_wait = false;
      int ppt_start = new_start;
      if (task_workers_ > 0 &&
          non_collisions >= params_.GetMinimumWorkSizeForProcessing()) {
        const int num_tasks = std::clamp(
            non_collisions / params_.GetMinimumWorkPerTaskForProcessing(), 2,
            task_workers_ + 1);
        // Round down, left overs can go to main thread so it waits less.
        int per_worker = non_collisions / num_tasks;
        needs_wait = true;
        ResetTasks();
        int found = 0;
        for (int i = new_start; i < static_cast<int>(minibatch_.size()); i++) {
          auto& picked_node = minibatch_[i];
          if (picked_node.IsCollision()) {
            continue;
          }
          ++found;
          if (found == per_worker) {
            picking_tasks_.emplace_back(ppt_start, i + 1);
            task_count_.fetch_add(1, std::memory_order_acq_rel);
            ppt_start = i + 1;
            found = 0;
            if (picking_tasks_.size() == static_cast<size_t>(num_tasks - 1)) {
              break;
            }
          }
        }
      }
      ProcessPickedTask(ppt_start, static_cast<int>(minibatch_.size()));
      if (needs_wait) {
        WaitForTasks();
      }
    }
    bool some_ooo = false;
    for (int i = static_cast<int>(minibatch_.size()) - 1; i >= new_start; i--) {
      if (minibatch_[i].ooo_completed) {
        some_ooo = true;
        break;
      }
    }
    if (some_ooo) {
      SharedMutex::Lock lock(search_->nodes_mutex_);
      for (int i = static_cast<int>(minibatch_.size()) - 1; i >= new_start;
           i--) {
        // If there was any OOO, revert 'all' new collisions - it isn't possible
        // to identify exactly which ones are afterwards and only prune those.
        // This may remove too many items, but hopefully most of the time they
        // will just be added back in the same in the next gather.
        if (minibatch_[i].IsCollision()) {
          for (auto it = ++(minibatch_[i].path.crbegin());
               it != minibatch_[i].path.crend(); ++it) {
            std::get<0>(*it)->CancelScoreUpdate(minibatch_[i].multivisit);
          }
          minibatch_.erase(minibatch_.begin() + i);
        } else if (minibatch_[i].ooo_completed) {
          FetchSingleNodeResult(&minibatch_[i], minibatch_[i], 0);
          DoBackupUpdateSingleNode(minibatch_[i]);
          minibatch_.erase(minibatch_.begin() + i);
          --minibatch_size;
          ++number_out_of_order_;
        }
      }
    }
<<<<<<< HEAD
    for (size_t i = new_start; i < minibatch_.size(); i++) {
      // If there was no OOO, there can stil be collisions.
      // There are no OOO though.
      // Also terminals when OOO is disabled.
      if (!minibatch_[i].ShouldAddToInput()) continue;
      if (minibatch_[i].is_cache_hit) {
        // Since minibatch_[i] holds cache lock, this is guaranteed to succeed.
        computation_->AddInputByHash(minibatch_[i].hash,
                                     std::move(minibatch_[i].lock));
      } else {
        computation_->AddInput(minibatch_[i].hash, minibatch_[i].history);
      }
    }
=======
>>>>>>> f9d55356

    // Check for stop at the end so we have at least one node.
    for (size_t i = new_start; i < minibatch_.size(); i++) {
      auto& picked_node = minibatch_[i];

      if (picked_node.IsCollision()) {
        // Check to see if we can upsize the collision to exit sooner.
        if (picked_node.maxvisit > 0 &&
            collisions_left > picked_node.multivisit) {
          SharedMutex::Lock lock(search_->nodes_mutex_);
          int extra = std::min(picked_node.maxvisit, collisions_left) -
                      picked_node.multivisit;
          picked_node.multivisit += extra;
          for (auto it = ++(picked_node.path.crbegin());
               it != picked_node.path.crend(); ++it) {
            std::get<0>(*it)->IncrementNInFlight(extra);
          }
        }
        if ((collisions_left -= picked_node.multivisit) <= 0) return;
        if (search_->stop_.load(std::memory_order_acquire)) return;
      }
    }
  }
}

void SearchWorker::ProcessPickedTask(int start_idx, int end_idx) {
  for (int i = start_idx; i < end_idx; i++) {
    auto& picked_node = minibatch_[i];
    if (picked_node.IsCollision()) continue;
    // If node is a collision, known as a terminal (win/loss/draw according to
    // the rules of the game) or has a low node, it means that we have already
    // visited this node before and can't extend it.
    if (picked_node.IsExtendable()) {
      // Node was never visited, extend it.
<<<<<<< HEAD
      ExtendNode(picked_node);
=======
      ExtendNode(node, picked_node.depth, picked_node.moves_to_visit, &history);
      if (!node->IsTerminal()) {
        picked_node.nn_queried = true;
        MoveList legal_moves;
        legal_moves.reserve(node->GetNumEdges());
        std::transform(node->Edges().begin(), node->Edges().end(),
                       std::back_inserter(legal_moves),
                       [](const auto& edge) { return edge.GetMove(); });
        picked_node.eval->p.resize(legal_moves.size());
        picked_node.is_cache_hit = computation_->AddInput(
                                       EvalPosition{
                                           .pos = history.GetPositions(),
                                           .legal_moves = legal_moves,
                                       },
                                       picked_node.eval->AsPtr()) ==
                                   BackendComputation::FETCHED_IMMEDIATELY;
      }
    }
    if (params_.GetOutOfOrderEval() && picked_node.CanEvalOutOfOrder()) {
      // Perform out of order eval for the last entry in minibatch_.
      FetchSingleNodeResult(&picked_node);
      picked_node.ooo_completed = true;
>>>>>>> f9d55356
    }

    picked_node.ooo_completed =
        params_.GetOutOfOrderEval() && picked_node.CanEvalOutOfOrder();
  }
}

#define MAX_TASKS 100

void SearchWorker::ResetTasks() {
  task_count_.store(0, std::memory_order_release);
  tasks_taken_.store(0, std::memory_order_release);
  completed_tasks_.store(0, std::memory_order_release);
  picking_tasks_.clear();
  // Reserve because resizing breaks pointers held by the task threads.
  picking_tasks_.reserve(MAX_TASKS);
}

int SearchWorker::WaitForTasks() {
  // Spin lock, other tasks should be done soon.
  while (true) {
    int completed = completed_tasks_.load(std::memory_order_acquire);
    int todo = task_count_.load(std::memory_order_acquire);
    if (todo == completed) return completed;
    SpinloopPause();
  }
}

void SearchWorker::PickNodesToExtend(int collision_limit) {
  ResetTasks();
  if (task_workers_ > 0 && !search_->backend_attributes_.runs_on_cpu) {
    // While nothing is ready yet - wake the task runners so they are ready to
    // receive quickly.
    Mutex::Lock lock(picking_tasks_mutex_);
    task_added_.notify_all();
  }
  std::vector<Move> empty_movelist;
  // This lock must be held until after the task_completed_ wait succeeds below.
  // Since the tasks perform work which assumes they have the lock, even though
  // actually this thread does.
  SharedMutex::Lock lock(search_->nodes_mutex_);
  history_.Trim(search_->played_history_.GetLength());
  PickNodesToExtendTask({std::make_tuple(search_->root_node_, 0, 0)},
                        collision_limit, history_, &minibatch_,
                        &main_workspace_);

  WaitForTasks();
  for (int i = 0; i < static_cast<int>(picking_tasks_.size()); i++) {
    for (int j = 0; j < static_cast<int>(picking_tasks_[i].results.size());
         j++) {
      minibatch_.emplace_back(std::move(picking_tasks_[i].results[j]));
    }
  }
}

// Depth starts with 0 at root, so number of plies in PV equals depth.
std::pair<int, int> SearchWorker::GetRepetitions(int depth,
                                                 const Position& position) {
  const auto repetitions = position.GetRepetitions();

  if (repetitions == 0) return {0, 0};

  if (repetitions >= 2) return {repetitions, 0};

  const auto plies = position.GetPliesSincePrevRepetition();
  if (params_.GetTwoFoldDraws() && /*repetitions == 1 &&*/ depth >= 4 &&
      depth >= plies) {
    return {1, plies};
  }

  return {0, 0};
}

// Check if PickNodesToExtendTask should stop picking at this @node.
bool SearchWorker::ShouldStopPickingHere(Node* node, bool is_root_node,
                                         int repetitions) {
  constexpr double wl_diff_limit = 0.01f;
  constexpr float d_diff_limit = 0.01f;
  constexpr float m_diff_limit = 2.0f;

  if (node->GetN() == 0 || node->IsTerminal()) return true;

  // Only stop at root when there is no other option.
  assert(!is_root_node || node == search_->root_node_);
  if (is_root_node) return false;

  // Stop at draws by repetition.
  if (repetitions >= 2) return true;

  // Check if Node and LowNode differ significantly.
  auto low_node = node->GetLowNode().get();
  assert(low_node);

  // Only known transpositions can differ.
  if (!low_node->IsTransposition()) return false;

  // LowNode is terminal when Node is not.
  if (low_node->IsTerminal()) return true;

  // Bounds differ (swap).
  auto [low_node_lower, low_node_upper] = low_node->GetBounds();
  auto [node_lower, node_upper] = node->GetBounds();
  if (low_node_lower != -node_upper || low_node_upper != -node_lower)
    return true;

  // WL differs significantly (flip).
  auto wl_diff = std::abs(low_node->GetWL() + node->GetWL());
  if (wl_diff >= wl_diff_limit) return true;

  // D differs significantly.
  auto d_diff = std::abs(low_node->GetD() - node->GetD());
  if (d_diff >= d_diff_limit) return true;

  // M differs significantly (increment).
  auto m_diff = std::abs(low_node->GetM() + 1 - node->GetM());
  if (m_diff >= m_diff_limit) return true;

  return false;
}

void SearchWorker::PickNodesToExtendTask(
    const BackupPath& path, int collision_limit, PositionHistory& history,
    std::vector<NodeToProcess>* receiver,
    TaskWorkspace* workspace) NO_THREAD_SAFETY_ANALYSIS {
  // TODO: Find a safe way to make helper threads work in parallel without
  // excessive locking.
  Mutex::Lock lock(picking_tasks_mutex_);
  assert(path.size() == (size_t)history.GetLength() -
                            search_->played_history_.GetLength() + 1);

  // TODO: Bring back pre-cached nodes created outside locks in a way that works
  // with tasks.
  // TODO: pre-reserve visits_to_perform for expected depth and likely maximum
  // width. Maybe even do so outside of lock scope.
  auto& vtp_buffer = workspace->vtp_buffer;
  auto& visits_to_perform = workspace->visits_to_perform;
  visits_to_perform.clear();
  auto& vtp_last_filled = workspace->vtp_last_filled;
  vtp_last_filled.clear();
  auto& current_path = workspace->current_path;
  current_path.clear();
  auto& full_path = workspace->full_path;
  full_path = path;
  assert(full_path.size() > 0);
  auto [node, repetitions, moves_left] = full_path.back();
  // Sometimes receiver is reused, othertimes not, so only jump start if small.
  if (receiver->capacity() < 30) {
    receiver->reserve(receiver->size() + 30);
  }

  // This 1 is 'filled pre-emptively'.
  std::array<float, 256> current_util;

  // These 3 are 'filled on demand'.
  std::array<float, 256> current_score;
  std::array<int, 256> current_nstarted;
  auto& cur_iters = workspace->cur_iters;

  Node::Iterator best_edge;
  Node::Iterator second_best_edge;
  // Fetch the current best root node visits for possible smart pruning.
  const int64_t best_node_n = search_->current_best_edge_.GetN();

  int passed_off = 0;
  int completed_visits = 0;

  bool is_root_node = node == search_->root_node_;
  const float even_draw_score = search_->GetDrawScore(false);
  const float odd_draw_score = search_->GetDrawScore(true);
  const auto& root_move_filter = search_->root_move_filter_;
  auto m_evaluator = moves_left_support_ ? MEvaluator(params_) : MEvaluator();

  int max_limit = std::numeric_limits<int>::max();

  current_path.push_back(-1);
  while (current_path.size() > 0) {
    assert(full_path.size() >= path.size());
    // First prepare visits_to_perform.
    if (current_path.back() == -1) {
      // Need to do n visits, where n is either collision_limit, or comes from
      // visits_to_perform for the current path.
      int cur_limit = collision_limit;
      if (current_path.size() > 1) {
        cur_limit =
            (*visits_to_perform.back())[current_path[current_path.size() - 2]];
      }
      // First check if node is terminal or not-expanded.  If either than create
      // a collision of appropriate size and pop current_path.
      if (ShouldStopPickingHere(node, is_root_node, repetitions)) {
        if (is_root_node) {
          // Root node is special - since its not reached from anywhere else, so
          // it needs its own logic. Still need to create the collision to
          // ensure the outer gather loop gives up.
          if (node->TryStartScoreUpdate()) {
            cur_limit -= 1;
            minibatch_.push_back(
                NodeToProcess::Visit(full_path, search_->played_history_));
            completed_visits++;
          }
        }
        // Visits are created elsewhere, just need the collisions here.
        if (cur_limit > 0) {
          int max_count = 0;
          if (cur_limit == collision_limit && path.size() == 1 &&
              max_limit > cur_limit) {
            max_count = max_limit;
          }
          receiver->push_back(
              NodeToProcess::Collision(full_path, cur_limit, max_count));
          completed_visits += cur_limit;
        }
        history.Pop();
        full_path.pop_back();
        if (full_path.size() > 0) {
          std::tie(node, repetitions, moves_left) = full_path.back();
        } else {
          node = nullptr;
          repetitions = 0;
        }
        current_path.pop_back();
        continue;
      }
      if (is_root_node) {
        // Root node is again special - needs its n in flight updated separately
        // as its not handled on the path to it, since there isn't one.
        node->IncrementNInFlight(cur_limit);
      }

      // Create visits_to_perform new back entry for this level.
      if (vtp_buffer.size() > 0) {
        visits_to_perform.push_back(std::move(vtp_buffer.back()));
        vtp_buffer.pop_back();
      } else {
        visits_to_perform.push_back(std::make_unique<std::array<int, 256>>());
      }
      vtp_last_filled.push_back(-1);

      // Cache all constant UCT parameters.

      int max_needed = node->GetNumEdges();
      for (int i = 0; i < max_needed; i++) {
        current_util[i] = std::numeric_limits<float>::lowest();
      }
      // Root depth is 1 here, while for GetDrawScore() it's 0-based, that's why
      // the weirdness.
      const float draw_score =
          (full_path.size() % 2 == 0) ? odd_draw_score : even_draw_score;
      m_evaluator.SetParent(node);
      float visited_pol = 0.0f;
      for (Node* child : node->VisitedNodes()) {
        int index = child->Index();
        visited_pol += child->GetP();
        float q = child->GetQ(draw_score);
        current_util[index] = q + m_evaluator.GetMUtility(child, q);
      }
      const float fpu =
          GetFpu(params_, node, is_root_node, draw_score, visited_pol);
      for (int i = 0; i < max_needed; i++) {
        if (current_util[i] == std::numeric_limits<float>::lowest()) {
          current_util[i] = fpu + m_evaluator.GetDefaultMUtility();
        }
      }

      const float cpuct =
          ComputeCpuct(params_, node->GetTotalVisits(), is_root_node);
      const float puct_mult =
          cpuct * std::sqrt(std::max(node->GetChildrenVisits(), 1u));
      int cache_filled_idx = -1;
      while (cur_limit > 0) {
        // Perform UCT for current node.
        float best = std::numeric_limits<float>::lowest();
        int best_idx = -1;
        float best_without_u = std::numeric_limits<float>::lowest();
        float second_best = std::numeric_limits<float>::lowest();
        bool can_exit = false;
        best_edge.Reset();
        for (int idx = 0; idx < max_needed; ++idx) {
          if (idx > cache_filled_idx) {
            if (idx == 0) {
              cur_iters[idx] = node->Edges();
            } else {
              cur_iters[idx] = cur_iters[idx - 1];
              ++cur_iters[idx];
            }
            current_nstarted[idx] = cur_iters[idx].GetNStarted();
          }
          int nstarted = current_nstarted[idx];
          const float util = current_util[idx];
          if (idx > cache_filled_idx) {
            current_score[idx] =
                cur_iters[idx].GetP() * puct_mult / (1 + nstarted) + util;
            cache_filled_idx++;
          }
          if (is_root_node) {
            // If there's no chance to catch up to the current best node with
            // remaining playouts, don't consider it.
            // best_move_node_ could have changed since best_node_n was
            // retrieved. To ensure we have at least one node to expand, always
            // include current best node.
            if (cur_iters[idx] != search_->current_best_edge_ &&
                latest_time_manager_hints_.GetEstimatedRemainingPlayouts() <
                    best_node_n - cur_iters[idx].GetN()) {
              continue;
            }
            // If root move filter exists, make sure move is in the list.
            if (!root_move_filter.empty() &&
                std::find(root_move_filter.begin(), root_move_filter.end(),
                          cur_iters[idx].GetMove()) == root_move_filter.end()) {
              continue;
            }
          }

          float score = current_score[idx];
          if (score > best) {
            second_best = best;
            second_best_edge = best_edge;
            best = score;
            best_idx = idx;
            best_without_u = util;
            best_edge = cur_iters[idx];
          } else if (score > second_best) {
            second_best = score;
            second_best_edge = cur_iters[idx];
          }
          if (can_exit) break;
          if (nstarted == 0) {
            // One more loop will get 2 unvisited nodes, which is sufficient to
            // ensure second best is correct. This relies upon the fact that
            // edges are sorted in policy decreasing order.
            can_exit = true;
          }
        }
        int new_visits = 0;
        if (second_best_edge) {
          int estimated_visits_to_change_best = std::numeric_limits<int>::max();
          if (best_without_u < second_best) {
            const auto n1 = current_nstarted[best_idx] + 1;
            estimated_visits_to_change_best = static_cast<int>(
                std::max(1.0f, std::min(cur_iters[best_idx].GetP() * puct_mult /
                                                (second_best - best_without_u) -
                                            n1 + 1,
                                        1e9f)));
          }
          second_best_edge.Reset();
          max_limit = std::min(max_limit, estimated_visits_to_change_best);
          new_visits = std::min(cur_limit, estimated_visits_to_change_best);
        } else {
          // No second best - only one edge, so everything goes in here.
          new_visits = cur_limit;
        }
        if (best_idx >= vtp_last_filled.back()) {
          auto* vtp_array = visits_to_perform.back().get()->data();
          std::fill(vtp_array + (vtp_last_filled.back() + 1),
                    vtp_array + best_idx + 1, 0);
        }
        (*visits_to_perform.back())[best_idx] += new_visits;
        cur_limit -= new_visits;

        Node* child_node = best_edge.GetOrSpawnNode(/* parent */ node);
        history.Append(best_edge.GetMove());
        auto [child_repetitions, child_moves_left] =
            GetRepetitions(full_path.size(), history.Last());
        full_path.push_back({child_node, child_repetitions, child_moves_left});
        if (child_node->TryStartScoreUpdate()) {
          current_nstarted[best_idx]++;
          new_visits -= 1;
          if (ShouldStopPickingHere(child_node, false, child_repetitions)) {
            // Reduce 1 for the visits_to_perform to ensure the collision
            // created doesn't include this visit.
            (*visits_to_perform.back())[best_idx] -= 1;
            receiver->push_back(NodeToProcess::Visit(full_path, history));
            completed_visits++;
          } else {
            child_node->IncrementNInFlight(new_visits);
            current_nstarted[best_idx] += new_visits;
          }
          current_score[best_idx] = cur_iters[best_idx].GetP() * puct_mult /
                                        (1 + current_nstarted[best_idx]) +
                                    current_util[best_idx];
        }
        if (best_idx > vtp_last_filled.back() &&
            (*visits_to_perform.back())[best_idx] > 0) {
          vtp_last_filled.back() = best_idx;
        }
        history.Pop();
        full_path.pop_back();
      }
      is_root_node = false;
      // Actively do any splits now rather than waiting for potentially long
      // tree walk to get there.
      for (int i = 0; i <= vtp_last_filled.back(); i++) {
        int child_limit = (*visits_to_perform.back())[i];
        if (task_workers_ > 0 &&
            child_limit > params_.GetMinimumWorkSizeForPicking() &&
            child_limit <
                ((collision_limit - passed_off - completed_visits) * 2 / 3) &&
            child_limit + passed_off + completed_visits <
                collision_limit -
                    params_.GetMinimumRemainingWorkSizeForPicking()) {
          Node* child_node = cur_iters[i].GetOrSpawnNode(/* parent */ node);
          history.Append(cur_iters[i].GetMove());
          auto [child_repetitions, child_moves_left] =
              GetRepetitions(full_path.size(), history.Last());
          full_path.push_back(
              {child_node, child_repetitions, child_moves_left});
          // Don't split if not expanded or terminal.
          if (!ShouldStopPickingHere(child_node, false, child_repetitions)) {
            bool passed = false;
            {
              // TODO: Reinstate this lock when the whole function lock is gone.
              // Multiple writers, so need mutex here.
              // Mutex::Lock lock(picking_tasks_mutex_);
              // Ensure not to exceed size of reservation.
              if (picking_tasks_.size() < MAX_TASKS) {
                picking_tasks_.emplace_back(full_path, history, child_limit);
                task_count_.fetch_add(1, std::memory_order_acq_rel);
                task_added_.notify_all();
                passed = true;
                passed_off += child_limit;
              }
            }
            if (passed) {
              (*visits_to_perform.back())[i] = 0;
            }
          }
          history.Pop();
          full_path.pop_back();
        }
      }
      // Fall through to select the first child.
    }
    int min_idx = current_path.back();
    bool found_child = false;
    if (vtp_last_filled.back() > min_idx) {
      int idx = -1;
      for (auto& child : node->Edges()) {
        idx++;
        if (idx > min_idx && (*visits_to_perform.back())[idx] > 0) {
          current_path.back() = idx;
          current_path.push_back(-1);
          node = child.GetOrSpawnNode(/* parent */ node);
          history.Append(child.GetMove());
          std::tie(repetitions, moves_left) =
              GetRepetitions(full_path.size(), history.Last());
          full_path.push_back({node, repetitions, moves_left});
          found_child = true;
          break;
        }
        if (idx >= vtp_last_filled.back()) break;
      }
    }
    if (!found_child) {
      history.Pop();
      full_path.pop_back();
      if (full_path.size() > 0) {
        std::tie(node, repetitions, moves_left) = full_path.back();
      } else {
        node = nullptr;
        repetitions = 0;
      }
      current_path.pop_back();
      vtp_buffer.push_back(std::move(visits_to_perform.back()));
      visits_to_perform.pop_back();
      vtp_last_filled.pop_back();
    }
  }
}

void SearchWorker::ExtendNode(NodeToProcess& picked_node) {
  const auto path = picked_node.path;
  assert(!std::get<0>(path.back())->GetLowNode());

  const PositionHistory& history = picked_node.history;

  // We don't need the mutex because other threads will see that N=0 and
  // N-in-flight=1 and will not touch this node.
  const auto& board = history.Last().GetBoard();
  std::vector<Move> legal_moves = board.GenerateLegalMoves();

  // Check whether it's a draw/lose by position. Importantly, we must check
  // these before doing the by-rule checks below.
  auto node = picked_node.node;
  if (legal_moves.empty()) {
    // Could be a checkmate or a stalemate
    if (board.IsUnderCheck()) {
      node->MakeTerminal(GameResult::WHITE_WON);
    } else {
      node->MakeTerminal(GameResult::DRAW);
    }
    return;
  }

  // We can shortcircuit these draws-by-rule only if they aren't root;
  // if they are root, then thinking about them is the point.
  if (node != search_->root_node_) {
    if (!board.HasMatingMaterial()) {
      node->MakeTerminal(GameResult::DRAW);
      return;
    }

    if (history.Last().GetRule50Ply() >= 100) {
      node->MakeTerminal(GameResult::DRAW);
      return;
    }

    // Handle repetition draws as pseudo-terminals.
    if (picked_node.repetitions >= 2) {
      // Not a real terminal, set low node.
    }
    // Neither by-position or by-rule termination, but maybe it's a TB
    // position.
    else if (search_->syzygy_tb_ && !search_->root_is_in_dtz_ &&
             board.castlings().no_legal_castle() &&
             history.Last().GetRule50Ply() == 0 &&
             (board.ours() | board.theirs()).count() <=
                 search_->syzygy_tb_->max_cardinality()) {
      ProbeState state;
      const WDLScore wdl =
          search_->syzygy_tb_->probe_wdl(history.Last(), &state);
      // Only fail state means the WDL is wrong, probe_wdl may produce correct
      // result with a stat other than OK.
      if (state != FAIL) {
        // TB nodes don't have NN evaluation, assign M from parent node.
        float m = 0.0f;
        if (path.size() > 1) {
          auto parent = std::get<0>(path[path.size() - 2]);
          m = std::max(0.0f, parent->GetM() - 1.0f);
        }
        // If the colors seem backwards, check the checkmate check above.
        if (wdl == WDL_WIN) {
          node->MakeTerminal(GameResult::BLACK_WON, m, Terminal::Tablebase);
        } else if (wdl == WDL_LOSS) {
          node->MakeTerminal(GameResult::WHITE_WON, m, Terminal::Tablebase);
        } else {  // Cursed wins and blessed losses count as draws.
          node->MakeTerminal(GameResult::DRAW, m, Terminal::Tablebase);
        }
        search_->tb_hits_.fetch_add(1, std::memory_order_acq_rel);
        return;
      }
    }
  }

  picked_node.nn_queried = true;  // Node::SetLowNode() required.

<<<<<<< HEAD
  // Check the transposition table first and NN cache second before asking for
  // NN evaluation.
  picked_node.hash = history.HashLast(params_.GetCacheHistoryLength() + 1);
  auto tt_iter = search_->tt_->find(picked_node.hash);
  // Transposition table entry might be expired.
  if (tt_iter != search_->tt_->end()) {
    picked_node.tt_low_node = tt_iter->second.lock();
  }
  if (picked_node.tt_low_node) {
    assert(!tt_iter->second.expired());
    picked_node.is_tt_hit = true;
  } else {
    picked_node.lock = NNCacheLock(search_->cache_, picked_node.hash);
    picked_node.is_cache_hit = picked_node.lock;
  }
=======
// Returns whether node was already in cache.
bool SearchWorker::AddNodeToComputation(Node* node) {
  std::vector<Move> moves;
  if (node && node->HasChildren()) {
    moves.reserve(node->GetNumEdges());
    for (const auto& edge : node->Edges()) moves.emplace_back(edge.GetMove());
  } else {
    moves = history_.Last().GetBoard().GenerateLegalMoves();
  }
  return computation_->AddInput(EvalPosition{history_.GetPositions(), moves},
                                EvalResultPtr{}) ==
         BackendComputation::FETCHED_IMMEDIATELY;
>>>>>>> f9d55356
}

// 2b. Copy collisions into shared collisions.
void SearchWorker::CollectCollisions() {
  SharedMutex::Lock lock(search_->nodes_mutex_);

  for (const NodeToProcess& node_to_process : minibatch_) {
    if (node_to_process.IsCollision()) {
      search_->shared_collisions_.emplace_back(node_to_process.path,
                                               node_to_process.multivisit);
    }
  }
}

<<<<<<< HEAD
=======
// 3. Prefetch into cache.
// ~~~~~~~~~~~~~~~~~~~~~~~
void SearchWorker::MaybePrefetchIntoCache() {
  // TODO(mooskagh) Remove prefetch into cache if node collisions work well.
  // If there are requests to NN, but the batch is not full, try to prefetch
  // nodes which are likely useful in future.
  if (search_->stop_.load(std::memory_order_acquire)) return;
  if (computation_->UsedBatchSize() > 0 &&
      static_cast<int>(computation_->UsedBatchSize()) <
          params_.GetMaxPrefetchBatch()) {
    history_.Trim(search_->played_history_.GetLength());
    SharedMutex::SharedLock lock(search_->nodes_mutex_);
    PrefetchIntoCache(
        search_->root_node_,
        params_.GetMaxPrefetchBatch() - computation_->UsedBatchSize(), false);
  }
}

// Prefetches up to @budget nodes into cache. Returns number of nodes
// prefetched.
int SearchWorker::PrefetchIntoCache(Node* node, int budget, bool is_odd_depth) {
  const float draw_score = search_->GetDrawScore(is_odd_depth);
  if (budget <= 0) return 0;

  // We are in a leaf, which is not yet being processed.
  if (!node || node->GetNStarted() == 0) {
    if (AddNodeToComputation(node)) {
      // Make it return 0 to make it not use the slot, so that the function
      // tries hard to find something to cache even among unpopular moves.
      // In practice that slows things down a lot though, as it's not always
      // easy to find what to cache.
      return 1;
    }
    return 1;
  }

  assert(node);
  // n = 0 and n_in_flight_ > 0, that means the node is being extended.
  if (node->GetN() == 0) return 0;
  // The node is terminal; don't prefetch it.
  if (node->IsTerminal()) return 0;

  // Populate all subnodes and their scores.
  typedef std::pair<float, EdgeAndNode> ScoredEdge;
  std::vector<ScoredEdge> scores;
  const float cpuct =
      ComputeCpuct(params_, node->GetN(), node == search_->root_node_);
  const float puct_mult =
      cpuct * std::sqrt(std::max(node->GetChildrenVisits(), 1u));
  const float fpu =
      GetFpu(params_, node, node == search_->root_node_, draw_score);
  for (auto& edge : node->Edges()) {
    if (edge.GetP() == 0.0f) continue;
    // Flip the sign of a score to be able to easily sort.
    // TODO: should this use logit_q if set??
    scores.emplace_back(-edge.GetU(puct_mult) - edge.GetQ(fpu, draw_score),
                        edge);
  }

  size_t first_unsorted_index = 0;
  int total_budget_spent = 0;
  int budget_to_spend = budget;  // Initialize for the case where there's only
                                 // one child.
  for (size_t i = 0; i < scores.size(); ++i) {
    if (search_->stop_.load(std::memory_order_acquire)) break;
    if (budget <= 0) break;

    // Sort next chunk of a vector. 3 at a time. Most of the time it's fine.
    if (first_unsorted_index != scores.size() &&
        i + 2 >= first_unsorted_index) {
      const int new_unsorted_index =
          std::min(scores.size(), budget < 2 ? first_unsorted_index + 2
                                             : first_unsorted_index + 3);
      std::partial_sort(scores.begin() + first_unsorted_index,
                        scores.begin() + new_unsorted_index, scores.end(),
                        [](const ScoredEdge& a, const ScoredEdge& b) {
                          return a.first < b.first;
                        });
      first_unsorted_index = new_unsorted_index;
    }

    auto edge = scores[i].second;
    // Last node gets the same budget as prev-to-last node.
    if (i != scores.size() - 1) {
      // Sign of the score was flipped for sorting, so flip it back.
      const float next_score = -scores[i + 1].first;
      // TODO: As above - should this use logit_q if set?
      const float q = edge.GetQ(-fpu, draw_score);
      if (next_score > q) {
        budget_to_spend =
            std::min(budget, int(edge.GetP() * puct_mult / (next_score - q) -
                                 edge.GetNStarted()) +
                                 1);
      } else {
        budget_to_spend = budget;
      }
    }
    history_.Append(edge.GetMove());
    const int budget_spent =
        PrefetchIntoCache(edge.node(), budget_to_spend, !is_odd_depth);
    history_.Pop();
    budget -= budget_spent;
    total_budget_spent += budget_spent;
  }
  return total_budget_spent;
}

>>>>>>> f9d55356
// 4. Run NN computation.
// ~~~~~~~~~~~~~~~~~~~~~~
void SearchWorker::RunNNComputation() {
  computation_->ComputeBlocking(params_.GetPolicySoftmaxTemp());
}

// 5. Retrieve NN computations (and terminal values) into nodes.
// ~~~~~~~~~~~~~~~~~~~~~~~~~~~~~~~~~~~~~~~~~~~~~~~~~~~~~~~~~~~~~
void SearchWorker::FetchMinibatchResults() {
  SharedMutex::Lock nodes_lock(search_->nodes_mutex_);
  // Populate NN/cached results, or terminal results, into nodes.
  for (auto& node_to_process : minibatch_) {
<<<<<<< HEAD
    FetchSingleNodeResult(&node_to_process, *computation_, idx_in_computation);
    if (node_to_process.ShouldAddToInput()) ++idx_in_computation;
  }
}

template <typename Computation>
void SearchWorker::FetchSingleNodeResult(NodeToProcess* node_to_process,
                                         const Computation& computation,
                                         int idx_in_computation)
    REQUIRES(search_->nodes_mutex_) {
  if (!node_to_process->nn_queried) return;

  if (!node_to_process->is_tt_hit) {
    node_to_process->tt_low_node = std::make_shared<LowNode>();

    auto [tt_iter, is_tt_miss] = search_->tt_->insert(
        {node_to_process->hash, node_to_process->tt_low_node});

    if (is_tt_miss) {
      assert(!tt_iter->second.expired());
      auto nn_eval = computation.GetNNEval(idx_in_computation).get();
      if (params_.GetWDLRescaleRatio() != 1.0f ||
          (params_.GetWDLRescaleDiff() != 0.0f &&
           search_->contempt_mode_ != ContemptMode::NONE)) {
        // Check whether root moves are from the set perspective.
        bool root_stm = search_->contempt_mode_ == ContemptMode::WHITE;
        auto sign = (root_stm ^ node_to_process->history.IsBlackToMove())
                        ? 1.0f
                        : -1.0f;
        float v = nn_eval->q;
        float d = nn_eval->d;
        WDLRescale(v, d, params_.GetWDLRescaleRatio(),
                   search_->contempt_mode_ == ContemptMode::NONE
                       ? 0
                       : params_.GetWDLRescaleDiff(),
                   sign, false, params_.GetWDLMaxS());
        nn_eval->q = v;
        nn_eval->d = d;
      }
      node_to_process->tt_low_node->SetNNEval(nn_eval);
    } else {
      auto tt_low_node = tt_iter->second.lock();
      if (!tt_low_node) {
        tt_iter->second = node_to_process->tt_low_node;
        auto nn_eval = computation.GetNNEval(idx_in_computation).get();
        if (params_.GetWDLRescaleRatio() != 1.0f ||
            (params_.GetWDLRescaleDiff() != 0.0f &&
             search_->contempt_mode_ != ContemptMode::NONE)) {
          // Check whether root moves are from the set perspective.
          bool root_stm = search_->contempt_mode_ == ContemptMode::WHITE;
          auto sign = (root_stm ^ node_to_process->history.IsBlackToMove())
                          ? 1.0f
                          : -1.0f;
          float v = nn_eval->q;
          float d = nn_eval->d;
          WDLRescale(v, d, params_.GetWDLRescaleRatio(),
                     search_->contempt_mode_ == ContemptMode::NONE
                         ? 0
                         : params_.GetWDLRescaleDiff(),
                     sign, false, params_.GetWDLMaxS());
          nn_eval->q = v;
          nn_eval->d = d;
        }
        node_to_process->tt_low_node->SetNNEval(nn_eval);
      } else {
        assert(!tt_iter->second.expired());
        node_to_process->tt_low_node = tt_iter->second.lock();
      }
    }
=======
    FetchSingleNodeResult(&node_to_process);
  }
}

void SearchWorker::FetchSingleNodeResult(NodeToProcess* node_to_process) {
  if (node_to_process->IsCollision()) return;
  Node* node = node_to_process->node;
  if (!node_to_process->nn_queried) {
    // Terminal nodes don't involve the neural NetworkComputation, nor do
    // they require any further processing after value retrieval.
    node_to_process->eval->q = node->GetWL();
    node_to_process->eval->d = node->GetD();
    node_to_process->eval->m = node->GetM();
    return;
  }
  node_to_process->eval->q = -node_to_process->eval->q;
  // For NN results, we need to populate policy as well as value.
  // First the value...
  if (params_.GetWDLRescaleRatio() != 1.0f ||
      (params_.GetWDLRescaleDiff() != 0.0f &&
       search_->contempt_mode_ != ContemptMode::NONE)) {
    // Check whether root moves are from the set perspective.
    bool root_stm = (search_->contempt_mode_ == ContemptMode::BLACK) ==
                    search_->played_history_.Last().IsBlackToMove();
    auto sign = (root_stm ^ (node_to_process->depth & 1)) ? 1.0f : -1.0f;
    WDLRescale(node_to_process->eval->q, node_to_process->eval->d,
               params_.GetWDLRescaleRatio(),
               search_->contempt_mode_ == ContemptMode::NONE
                   ? 0
                   : params_.GetWDLRescaleDiff(),
               sign, false, params_.GetWDLMaxS());
  }
  for (size_t p_idx = 0; auto& edge : node->Edges()) {
    edge.edge()->SetP(node_to_process->eval->p[p_idx++]);
>>>>>>> f9d55356
  }

  // Add NN results to node.
  Node* node = node_to_process->node;
  // Add Dirichlet noise if enabled and at root.
  if (params_.GetNoiseEpsilon() && node == search_->root_node_) {
    node->SetLowNode(
        std::make_shared<LowNode>(*node_to_process->tt_low_node.get()));
    ApplyDirichletNoise(node, params_.GetNoiseEpsilon(),
                        params_.GetNoiseAlpha());
    node->SortEdges();
  } else {
    node->SetLowNode(node_to_process->tt_low_node);
  }
}

// 6. Propagate the new nodes' information to all their parents in the tree.
// ~~~~~~~~~~~~~~
void SearchWorker::DoBackupUpdate() {
  // Nodes mutex for doing node updates.
  SharedMutex::Lock lock(search_->nodes_mutex_);

  bool work_done = number_out_of_order_ > 0;
  for (const NodeToProcess& node_to_process : minibatch_) {
    DoBackupUpdateSingleNode(node_to_process);
    if (!node_to_process.IsCollision()) {
      work_done = true;
    }
  }
  if (!work_done) return;
  search_->CancelSharedCollisions();
  search_->total_batches_ += 1;
}

bool SearchWorker::MaybeAdjustForTerminalOrTransposition(
    Node* n, const std::shared_ptr<LowNode>& nl, float& v, float& d, float& m,
    uint32_t& n_to_fix, float& v_delta, float& d_delta, float& m_delta,
    bool& update_parent_bounds) const {
  if (n->IsTerminal()) {
    v = n->GetWL();
    d = n->GetD();
    m = n->GetM();

    return true;
  }

  // Use information from transposition or a new terminal.
  if (nl->IsTransposition() || nl->IsTerminal()) {
    // Adapt information from low node to node by flipping Q sign, bounds,
    // result and incrementing m.
    v = -nl->GetWL();
    d = nl->GetD();
    m = nl->GetM() + 1;
    // When starting at or going through a transposition/terminal, make sure to
    // use the information it has already acquired.
    n_to_fix = n->GetN();
    v_delta = v - n->GetWL();
    d_delta = d - n->GetD();
    m_delta = m - n->GetM();
    // Update bounds.
    if (params_.GetStickyEndgames()) {
      auto tt = nl->GetTerminalType();
      if (tt != Terminal::NonTerminal) {
        GameResult r;
        if (v == 1.0f) {
          r = GameResult::WHITE_WON;
        } else if (v == -1.0f) {
          r = GameResult::BLACK_WON;
        } else {
          r = GameResult::DRAW;
        }

        n->MakeTerminal(r, m, tt);
        update_parent_bounds = true;
      } else {
        auto [lower, upper] = nl->GetBounds();
        n->SetBounds(-upper, -lower);
      }
    }

    return true;
  }

  return false;
}

// Use information from terminal status or low node to update node and node's
// parent low node and so on until the root is reached. Low node may become a
// transposition and/or get more information even during this batch. Both low
// node and node may adjust bounds and become a terminal during this batch.
void SearchWorker::DoBackupUpdateSingleNode(
    const NodeToProcess& node_to_process) REQUIRES(search_->nodes_mutex_) {
  if (node_to_process.IsCollision()) {
    // Collisions are handled via shared_collisions instead.
    return;
  }

  auto path = node_to_process.path;
  auto [n, nr, nm] = path.back();
  // For the first visit to a terminal, maybe update parent bounds too.
  auto update_parent_bounds =
<<<<<<< HEAD
      params_.GetStickyEndgames() && n->IsTerminal() && !n->GetN();
  auto nl = n->GetLowNode();
  float v = 0.0f;
  float d = 0.0f;
  float m = 0.0f;
  uint32_t n_to_fix = 0;
=======
      params_.GetStickyEndgames() && node->IsTerminal() && !node->GetN();

  // Backup V value up to a root. After 1 visit, V = Q.
  float v = node_to_process.eval->q;
  float d = node_to_process.eval->d;
  float m = node_to_process.eval->m;
  int n_to_fix = 0;
>>>>>>> f9d55356
  float v_delta = 0.0f;
  float d_delta = 0.0f;
  float m_delta = 0.0f;

  // Update the low node at the start of the backup path first, but only visit
  // it the first time that backup sees it.
  if (nl && nl->GetN() == 0) {
    nl->FinalizeScoreUpdate(nl->GetWL(), nl->GetD(), nl->GetM(),
                            node_to_process.multivisit);
  }

  if (nr >= 2) {
    // Three-fold itself has to be handled as a terminal to produce relevant
    // results. Unlike two-folds that can keep updating their "real" values.
    n->SetRepetition();
    v = 0.0f;
    d = 1.0f;
    m = 1;
  } else if (!MaybeAdjustForTerminalOrTransposition(n, nl, v, d, m, n_to_fix,
                                                    v_delta, d_delta, m_delta,
                                                    update_parent_bounds)) {
    // If there is nothing better, use original NN values adjusted for node.
    v = -nl->GetWL();
    d = nl->GetD();
    m = nl->GetM() + 1;
  }

  // Backup V value up to a root. After 1 visit, V = Q.
  for (auto it = path.crbegin(); it != path.crend();
       /* ++it in the body */) {
    n->FinalizeScoreUpdate(v, d, m, node_to_process.multivisit);
    if (n_to_fix > 0 && !n->IsTerminal()) {
      n->AdjustForTerminal(v_delta, d_delta, m_delta, n_to_fix);
    }

    // Stop delta update on repetition "terminal" and propagate a draw above
    // repetitions valid on the current path.
    // Only do this after edge update to have good values if play goes here.
    if (nr == 1 && !n->IsTerminal()) {
      n->SetRepetition();
      v = 0.0f;
      d = 1.0f;
      m = nm + 1;
    }
    if (n->IsRepetition()) n_to_fix = 0;

    // Nothing left to do without ancestors to update.
    if (++it == path.crend()) break;
    auto [p, pr, pm] = *it;
    auto pl = p->GetLowNode();

    assert(!p->IsTerminal() ||
           (p->IsTerminal() && pl->IsTerminal() && p->GetWL() == -pl->GetWL() &&
            p->GetD() == pl->GetD()));
    // If parent low node is already a (new) terminal, then change propagated
    // values and stop terminal adjustment.
    if (pl->IsTerminal()) {
      v = pl->GetWL();
      d = pl->GetD();
      m = pl->GetM();
      n_to_fix = 0;
    }
    pl->FinalizeScoreUpdate(v, d, m, node_to_process.multivisit);
    if (n_to_fix > 0) {
      pl->AdjustForTerminal(v_delta, d_delta, m_delta, n_to_fix);
    }

    bool old_update_parent_bounds = update_parent_bounds;
    // Try setting parent bounds except the root or those already terminal.
    update_parent_bounds =
        update_parent_bounds && p != search_->root_node_ && !pl->IsTerminal() &&
        MaybeSetBounds(p, m, &n_to_fix, &v_delta, &d_delta, &m_delta);

    // Q will be flipped for opponent.
    v = -v;
    v_delta = -v_delta;
    m++;

    MaybeAdjustForTerminalOrTransposition(p, pl, v, d, m, n_to_fix, v_delta,
                                          d_delta, m_delta,
                                          update_parent_bounds);

    // Update the stats.
    // Best move.
    // If update_parent_bounds was set, we just adjusted bounds on the
    // previous loop or there was no previous loop, so if n is a terminal, it
    // just became that way and could be a candidate for changing the current
    // best edge. Otherwise a visit can only change best edge if its to an edge
    // that isn't already the best and the new n is equal or greater to the old
    // n.
    if (p == search_->root_node_ &&
        ((old_update_parent_bounds && n->IsTerminal()) ||
         (n != search_->current_best_edge_.node() &&
          search_->current_best_edge_.GetN() <= n->GetN()))) {
      search_->current_best_edge_ =
          search_->GetBestChildNoTemperature(search_->root_node_, 0);
    }

    n = p;
    nr = pr;
    nm = pm;
  }
  search_->total_playouts_ += node_to_process.multivisit;
  search_->cum_depth_ +=
      node_to_process.path.size() * node_to_process.multivisit;
  search_->max_depth_ =
      std::max(search_->max_depth_, (uint16_t)node_to_process.path.size());
}

bool SearchWorker::MaybeSetBounds(Node* p, float m, uint32_t* n_to_fix,
                                  float* v_delta, float* d_delta,
                                  float* m_delta) const {
  auto losing_m = 0.0f;
  auto prefer_tb = false;

  // Determine the maximum (lower, upper) bounds across all edges.
  // (-1,-1) Loss (initial and lowest bounds)
  // (-1, 0) Can't Win
  // (-1, 1) Regular node
  // ( 0, 0) Draw
  // ( 0, 1) Can't Lose
  // ( 1, 1) Win (highest bounds)
  auto lower = GameResult::BLACK_WON;
  auto upper = GameResult::BLACK_WON;
  for (const auto& edge : p->Edges()) {
    const auto [edge_lower, edge_upper] = edge.GetBounds();
    lower = std::max(edge_lower, lower);
    upper = std::max(edge_upper, upper);

    // Checkmate is the best, so short-circuit.
    const auto is_tb = edge.IsTbTerminal();
    if (edge_lower == GameResult::WHITE_WON && !is_tb) {
      prefer_tb = false;
      break;
    } else if (edge_upper == GameResult::BLACK_WON) {
      // Track the longest loss.
      losing_m = std::max(losing_m, edge.GetM(0.0f));
    }
    prefer_tb = prefer_tb || is_tb;
  }

  // The parent's bounds are flipped from the children (-max(U), -max(L))
  // aggregated as if it was a single child (forced move) of the same bound.
  //       Loss (-1,-1) -> ( 1, 1) Win
  //  Can't Win (-1, 0) -> ( 0, 1) Can't Lose
  //    Regular (-1, 1) -> (-1, 1) Regular
  //       Draw ( 0, 0) -> ( 0, 0) Draw
  // Can't Lose ( 0, 1) -> (-1, 0) Can't Win
  //        Win ( 1, 1) -> (-1,-1) Loss

  // Nothing left to do for ancestors if the parent would be a regular node.
  auto pl = p->GetLowNode();
  if (lower == GameResult::BLACK_WON && upper == GameResult::WHITE_WON) {
    return false;
  } else if (lower == upper) {
    // Search can stop at the parent if the bounds can't change anymore, so make
    // it terminal preferring shorter wins and longer losses.
    *n_to_fix = p->GetN();
    assert(*n_to_fix > 0);
    pl->MakeTerminal(
        upper, (upper == GameResult::BLACK_WON ? std::max(losing_m, m) : m),
        prefer_tb ? Terminal::Tablebase : Terminal::EndOfGame);
    // v, d and m will be set in MaybeAdjustForTerminalOrTransposition.
    *v_delta = pl->GetWL() + p->GetWL();
    *d_delta = pl->GetD() - p->GetD();
    *m_delta = pl->GetM() + 1 - p->GetM();
    p->MakeTerminal(
        -upper,
        (upper == GameResult::BLACK_WON ? std::max(losing_m, m) : m) + 1.0f,
        prefer_tb ? Terminal::Tablebase : Terminal::EndOfGame);
  } else {
    pl->SetBounds(lower, upper);
    p->SetBounds(-upper, -lower);
  }

  // Bounds were set, so indicate we should check the parent too.
  return true;
}

// 7. Update the Search's status and progress information.
//~~~~~~~~~~~~~~~~~~~~
void SearchWorker::UpdateCounters() {
  search_->PopulateCommonIterationStats(&iteration_stats_);
  search_->MaybeTriggerStop(iteration_stats_, &latest_time_manager_hints_);
  search_->MaybeOutputInfo();

  // If this thread had no work, not even out of order, then sleep for some
  // milliseconds. Collisions don't count as work, so have to enumerate to find
  // out if there was anything done.
  bool work_done = number_out_of_order_ > 0;
  if (!work_done) {
    for (NodeToProcess& node_to_process : minibatch_) {
      if (!node_to_process.IsCollision()) {
        work_done = true;
        break;
      }
    }
  }
  if (!work_done) {
    std::this_thread::sleep_for(std::chrono::milliseconds(10));
  }
}

}  // namespace classic
}  // namespace lczero<|MERGE_RESOLUTION|>--- conflicted
+++ resolved
@@ -37,15 +37,7 @@
 #include <sstream>
 #include <thread>
 
-<<<<<<< HEAD
 #include "search/classic/node.h"
-//#include "neural/cache.h"
-//#include "neural/encoder.h"
-=======
-#include "neural/cache.h"
-#include "neural/encoder.h"
-#include "search/classic/node.h"
->>>>>>> f9d55356
 #include "utils/fastmath.h"
 #include "utils/random.h"
 #include "utils/spinhelper.h"
@@ -161,21 +153,12 @@
                const MoveList& searchmoves,
                std::chrono::steady_clock::time_point start_time,
                std::unique_ptr<SearchStopper> stopper, bool infinite,
-<<<<<<< HEAD
-               bool ponder, const OptionsDict& options, NNCache* cache,
-               TranspositionTable* tt, SyzygyTablebase* syzygy_tb)
+               bool ponder, const OptionsDict& options, TranspositionTable* tt,
+               SyzygyTablebase* syzygy_tb)
     : ok_to_respond_bestmove_(!infinite),
       stopper_(std::move(stopper)),
       root_node_(tree.GetCurrentHead()),
-      cache_(cache),
       tt_(tt),
-=======
-               bool ponder, const OptionsDict& options,
-               SyzygyTablebase* syzygy_tb)
-    : ok_to_respond_bestmove_(!infinite && !ponder),
-      stopper_(std::move(stopper)),
-      root_node_(tree.GetCurrentHead()),
->>>>>>> f9d55356
       syzygy_tb_(syzygy_tb),
       played_history_(tree.GetPositionHistory()),
       backend_(backend),
@@ -539,19 +522,13 @@
     std::optional<float> v;
     if (n && n->IsTerminal()) {
       v = n->GetQ(sign * draw_score);
-<<<<<<< HEAD
     } else if (n) {
       auto history = played_history_;
       if (!is_root) {
         history.Append(node->GetMove());
       }
-      NNCacheLock nneval = GetCachedNNEval(history);
-      if (nneval) v = -nneval->eval->q;
-=======
-    } else {
-      std::optional<EvalResult> nneval = GetCachedNNEval(n);
+      std::optional<EvalResult> nneval = GetCachedNNEval(n, history);
       if (nneval) v = -nneval->q;
->>>>>>> f9d55356
     }
     if (v) {
       print(oss, "(V: ", sign * *v, ") ", 7, 4);
@@ -631,24 +608,6 @@
   }
 }
 
-<<<<<<< HEAD
-NNCacheLock Search::GetCachedNNEval(const PositionHistory& history) const {
-  const auto hash = history.HashLast(params_.GetCacheHistoryLength() + 1);
-  NNCacheLock nneval(cache_, hash);
-  return nneval;
-=======
-PositionHistory Search::GetPositionHistoryAtNode(const Node* node) const {
-  PositionHistory history(played_history_);
-  std::vector<Move> rmoves;
-  for (const Node* n = node; n != root_node_; n = n->GetParent()) {
-    rmoves.push_back(n->GetOwnEdge()->GetMove());
-  }
-  for (auto it = rmoves.rbegin(); it != rmoves.rend(); it++) {
-    history.Append(*it);
-  }
-  return history;
-}
-
 namespace {
 std::vector<Move> GetNodeLegalMoves(const Node* node, const ChessBoard& board) {
   if (!node) return {};
@@ -664,14 +623,13 @@
 }
 }  // namespace
 
-std::optional<EvalResult> Search::GetCachedNNEval(const Node* node) const {
+std::optional<EvalResult> Search::GetCachedNNEval(
+    const Node* node, PositionHistory& history) const {
   if (!node) return {};
-  PositionHistory history = GetPositionHistoryAtNode(node);
   std::vector<Move> legal_moves =
       GetNodeLegalMoves(node, history.Last().GetBoard());
   return backend_->GetCachedEvaluation(
       EvalPosition{history.GetPositions(), legal_moves});
->>>>>>> f9d55356
 }
 
 void Search::MaybeTriggerStop(const IterationStats& stats,
@@ -1312,16 +1270,8 @@
 // 1. Initialize internal structures.
 // ~~~~~~~~~~~~~~~~~~~~~~~~~~~~~~~~~~
 void SearchWorker::InitializeIteration(
-<<<<<<< HEAD
-    std::unique_ptr<NetworkComputation> computation) {
-  computation_ = std::make_unique<CachingComputation>(
-      std::move(computation), search_->network_->GetCapabilities().input_format,
-      params_.GetHistoryFill(), search_->cache_);
-  computation_->Reserve(target_minibatch_size_);
-=======
     std::unique_ptr<BackendComputation> computation) {
   computation_ = std::move(computation);
->>>>>>> f9d55356
   minibatch_.clear();
   minibatch_.reserve(2 * target_minibatch_size_);
 }
@@ -1353,7 +1303,7 @@
 
 void SearchWorker::GatherMinibatch() {
   // Total number of nodes to process.
-  uint32_t minibatch_size = 0;
+  int minibatch_size = 0;
   int cur_n = 0;
   {
     SharedMutex::Lock lock(search_->nodes_mutex_);
@@ -1363,7 +1313,7 @@
   // applied, which doesn't clearly make sense to include here...
   int64_t remaining_n =
       latest_time_manager_hints_.GetEstimatedRemainingPlayouts();
-  uint32_t collisions_left = CalculateCollisionsLeft(
+  int collisions_left = CalculateCollisionsLeft(
       std::min(static_cast<int64_t>(cur_n), remaining_n), params_);
 
   // Number of nodes processed out of order.
@@ -1473,7 +1423,7 @@
           }
           minibatch_.erase(minibatch_.begin() + i);
         } else if (minibatch_[i].ooo_completed) {
-          FetchSingleNodeResult(&minibatch_[i], minibatch_[i], 0);
+          FetchSingleNodeResult(&minibatch_[i]);
           DoBackupUpdateSingleNode(minibatch_[i]);
           minibatch_.erase(minibatch_.begin() + i);
           --minibatch_size;
@@ -1481,22 +1431,6 @@
         }
       }
     }
-<<<<<<< HEAD
-    for (size_t i = new_start; i < minibatch_.size(); i++) {
-      // If there was no OOO, there can stil be collisions.
-      // There are no OOO though.
-      // Also terminals when OOO is disabled.
-      if (!minibatch_[i].ShouldAddToInput()) continue;
-      if (minibatch_[i].is_cache_hit) {
-        // Since minibatch_[i] holds cache lock, this is guaranteed to succeed.
-        computation_->AddInputByHash(minibatch_[i].hash,
-                                     std::move(minibatch_[i].lock));
-      } else {
-        computation_->AddInput(minibatch_[i].hash, minibatch_[i].history);
-      }
-    }
-=======
->>>>>>> f9d55356
 
     // Check for stop at the end so we have at least one node.
     for (size_t i = new_start; i < minibatch_.size(); i++) {
@@ -1531,32 +1465,7 @@
     // visited this node before and can't extend it.
     if (picked_node.IsExtendable()) {
       // Node was never visited, extend it.
-<<<<<<< HEAD
       ExtendNode(picked_node);
-=======
-      ExtendNode(node, picked_node.depth, picked_node.moves_to_visit, &history);
-      if (!node->IsTerminal()) {
-        picked_node.nn_queried = true;
-        MoveList legal_moves;
-        legal_moves.reserve(node->GetNumEdges());
-        std::transform(node->Edges().begin(), node->Edges().end(),
-                       std::back_inserter(legal_moves),
-                       [](const auto& edge) { return edge.GetMove(); });
-        picked_node.eval->p.resize(legal_moves.size());
-        picked_node.is_cache_hit = computation_->AddInput(
-                                       EvalPosition{
-                                           .pos = history.GetPositions(),
-                                           .legal_moves = legal_moves,
-                                       },
-                                       picked_node.eval->AsPtr()) ==
-                                   BackendComputation::FETCHED_IMMEDIATELY;
-      }
-    }
-    if (params_.GetOutOfOrderEval() && picked_node.CanEvalOutOfOrder()) {
-      // Perform out of order eval for the last entry in minibatch_.
-      FetchSingleNodeResult(&picked_node);
-      picked_node.ooo_completed = true;
->>>>>>> f9d55356
     }
 
     picked_node.ooo_completed =
@@ -2101,7 +2010,6 @@
 
   picked_node.nn_queried = true;  // Node::SetLowNode() required.
 
-<<<<<<< HEAD
   // Check the transposition table first and NN cache second before asking for
   // NN evaluation.
   picked_node.hash = history.HashLast(params_.GetCacheHistoryLength() + 1);
@@ -2114,23 +2022,17 @@
     assert(!tt_iter->second.expired());
     picked_node.is_tt_hit = true;
   } else {
-    picked_node.lock = NNCacheLock(search_->cache_, picked_node.hash);
-    picked_node.is_cache_hit = picked_node.lock;
-  }
-=======
-// Returns whether node was already in cache.
-bool SearchWorker::AddNodeToComputation(Node* node) {
-  std::vector<Move> moves;
-  if (node && node->HasChildren()) {
-    moves.reserve(node->GetNumEdges());
-    for (const auto& edge : node->Edges()) moves.emplace_back(edge.GetMove());
-  } else {
-    moves = history_.Last().GetBoard().GenerateLegalMoves();
-  }
-  return computation_->AddInput(EvalPosition{history_.GetPositions(), moves},
-                                EvalResultPtr{}) ==
-         BackendComputation::FETCHED_IMMEDIATELY;
->>>>>>> f9d55356
+    picked_node.tt_low_node = std::make_shared<LowNode>(legal_moves);
+    picked_node.nn_queried = true;
+    picked_node.eval->p.resize(legal_moves.size());
+    picked_node.is_cache_hit = computation_->AddInput(
+                                   EvalPosition{
+                                       .pos = history.GetPositions(),
+                                       .legal_moves = legal_moves,
+                                   },
+                                   picked_node.eval->AsPtr()) ==
+                               BackendComputation::FETCHED_IMMEDIATELY;
+  }
 }
 
 // 2b. Copy collisions into shared collisions.
@@ -2145,121 +2047,9 @@
   }
 }
 
-<<<<<<< HEAD
-=======
-// 3. Prefetch into cache.
-// ~~~~~~~~~~~~~~~~~~~~~~~
-void SearchWorker::MaybePrefetchIntoCache() {
-  // TODO(mooskagh) Remove prefetch into cache if node collisions work well.
-  // If there are requests to NN, but the batch is not full, try to prefetch
-  // nodes which are likely useful in future.
-  if (search_->stop_.load(std::memory_order_acquire)) return;
-  if (computation_->UsedBatchSize() > 0 &&
-      static_cast<int>(computation_->UsedBatchSize()) <
-          params_.GetMaxPrefetchBatch()) {
-    history_.Trim(search_->played_history_.GetLength());
-    SharedMutex::SharedLock lock(search_->nodes_mutex_);
-    PrefetchIntoCache(
-        search_->root_node_,
-        params_.GetMaxPrefetchBatch() - computation_->UsedBatchSize(), false);
-  }
-}
-
-// Prefetches up to @budget nodes into cache. Returns number of nodes
-// prefetched.
-int SearchWorker::PrefetchIntoCache(Node* node, int budget, bool is_odd_depth) {
-  const float draw_score = search_->GetDrawScore(is_odd_depth);
-  if (budget <= 0) return 0;
-
-  // We are in a leaf, which is not yet being processed.
-  if (!node || node->GetNStarted() == 0) {
-    if (AddNodeToComputation(node)) {
-      // Make it return 0 to make it not use the slot, so that the function
-      // tries hard to find something to cache even among unpopular moves.
-      // In practice that slows things down a lot though, as it's not always
-      // easy to find what to cache.
-      return 1;
-    }
-    return 1;
-  }
-
-  assert(node);
-  // n = 0 and n_in_flight_ > 0, that means the node is being extended.
-  if (node->GetN() == 0) return 0;
-  // The node is terminal; don't prefetch it.
-  if (node->IsTerminal()) return 0;
-
-  // Populate all subnodes and their scores.
-  typedef std::pair<float, EdgeAndNode> ScoredEdge;
-  std::vector<ScoredEdge> scores;
-  const float cpuct =
-      ComputeCpuct(params_, node->GetN(), node == search_->root_node_);
-  const float puct_mult =
-      cpuct * std::sqrt(std::max(node->GetChildrenVisits(), 1u));
-  const float fpu =
-      GetFpu(params_, node, node == search_->root_node_, draw_score);
-  for (auto& edge : node->Edges()) {
-    if (edge.GetP() == 0.0f) continue;
-    // Flip the sign of a score to be able to easily sort.
-    // TODO: should this use logit_q if set??
-    scores.emplace_back(-edge.GetU(puct_mult) - edge.GetQ(fpu, draw_score),
-                        edge);
-  }
-
-  size_t first_unsorted_index = 0;
-  int total_budget_spent = 0;
-  int budget_to_spend = budget;  // Initialize for the case where there's only
-                                 // one child.
-  for (size_t i = 0; i < scores.size(); ++i) {
-    if (search_->stop_.load(std::memory_order_acquire)) break;
-    if (budget <= 0) break;
-
-    // Sort next chunk of a vector. 3 at a time. Most of the time it's fine.
-    if (first_unsorted_index != scores.size() &&
-        i + 2 >= first_unsorted_index) {
-      const int new_unsorted_index =
-          std::min(scores.size(), budget < 2 ? first_unsorted_index + 2
-                                             : first_unsorted_index + 3);
-      std::partial_sort(scores.begin() + first_unsorted_index,
-                        scores.begin() + new_unsorted_index, scores.end(),
-                        [](const ScoredEdge& a, const ScoredEdge& b) {
-                          return a.first < b.first;
-                        });
-      first_unsorted_index = new_unsorted_index;
-    }
-
-    auto edge = scores[i].second;
-    // Last node gets the same budget as prev-to-last node.
-    if (i != scores.size() - 1) {
-      // Sign of the score was flipped for sorting, so flip it back.
-      const float next_score = -scores[i + 1].first;
-      // TODO: As above - should this use logit_q if set?
-      const float q = edge.GetQ(-fpu, draw_score);
-      if (next_score > q) {
-        budget_to_spend =
-            std::min(budget, int(edge.GetP() * puct_mult / (next_score - q) -
-                                 edge.GetNStarted()) +
-                                 1);
-      } else {
-        budget_to_spend = budget;
-      }
-    }
-    history_.Append(edge.GetMove());
-    const int budget_spent =
-        PrefetchIntoCache(edge.node(), budget_to_spend, !is_odd_depth);
-    history_.Pop();
-    budget -= budget_spent;
-    total_budget_spent += budget_spent;
-  }
-  return total_budget_spent;
-}
-
->>>>>>> f9d55356
 // 4. Run NN computation.
 // ~~~~~~~~~~~~~~~~~~~~~~
-void SearchWorker::RunNNComputation() {
-  computation_->ComputeBlocking(params_.GetPolicySoftmaxTemp());
-}
+void SearchWorker::RunNNComputation() { computation_->ComputeBlocking(); }
 
 // 5. Retrieve NN computations (and terminal values) into nodes.
 // ~~~~~~~~~~~~~~~~~~~~~~~~~~~~~~~~~~~~~~~~~~~~~~~~~~~~~~~~~~~~~
@@ -2267,28 +2057,20 @@
   SharedMutex::Lock nodes_lock(search_->nodes_mutex_);
   // Populate NN/cached results, or terminal results, into nodes.
   for (auto& node_to_process : minibatch_) {
-<<<<<<< HEAD
-    FetchSingleNodeResult(&node_to_process, *computation_, idx_in_computation);
-    if (node_to_process.ShouldAddToInput()) ++idx_in_computation;
-  }
-}
-
-template <typename Computation>
-void SearchWorker::FetchSingleNodeResult(NodeToProcess* node_to_process,
-                                         const Computation& computation,
-                                         int idx_in_computation)
+    FetchSingleNodeResult(&node_to_process);
+  }
+}
+
+void SearchWorker::FetchSingleNodeResult(NodeToProcess* node_to_process)
     REQUIRES(search_->nodes_mutex_) {
   if (!node_to_process->nn_queried) return;
 
   if (!node_to_process->is_tt_hit) {
-    node_to_process->tt_low_node = std::make_shared<LowNode>();
-
     auto [tt_iter, is_tt_miss] = search_->tt_->insert(
         {node_to_process->hash, node_to_process->tt_low_node});
 
     if (is_tt_miss) {
       assert(!tt_iter->second.expired());
-      auto nn_eval = computation.GetNNEval(idx_in_computation).get();
       if (params_.GetWDLRescaleRatio() != 1.0f ||
           (params_.GetWDLRescaleDiff() != 0.0f &&
            search_->contempt_mode_ != ContemptMode::NONE)) {
@@ -2297,22 +2079,19 @@
         auto sign = (root_stm ^ node_to_process->history.IsBlackToMove())
                         ? 1.0f
                         : -1.0f;
-        float v = nn_eval->q;
-        float d = nn_eval->d;
-        WDLRescale(v, d, params_.GetWDLRescaleRatio(),
+        WDLRescale(node_to_process->eval->q, node_to_process->eval->d,
+                   params_.GetWDLRescaleRatio(),
                    search_->contempt_mode_ == ContemptMode::NONE
                        ? 0
                        : params_.GetWDLRescaleDiff(),
                    sign, false, params_.GetWDLMaxS());
-        nn_eval->q = v;
-        nn_eval->d = d;
-      }
-      node_to_process->tt_low_node->SetNNEval(nn_eval);
+      }
+      node_to_process->tt_low_node->SetNNEval(node_to_process->eval.get());
+      node_to_process->tt_low_node->SortEdges();
     } else {
       auto tt_low_node = tt_iter->second.lock();
       if (!tt_low_node) {
         tt_iter->second = node_to_process->tt_low_node;
-        auto nn_eval = computation.GetNNEval(idx_in_computation).get();
         if (params_.GetWDLRescaleRatio() != 1.0f ||
             (params_.GetWDLRescaleDiff() != 0.0f &&
              search_->contempt_mode_ != ContemptMode::NONE)) {
@@ -2321,58 +2100,20 @@
           auto sign = (root_stm ^ node_to_process->history.IsBlackToMove())
                           ? 1.0f
                           : -1.0f;
-          float v = nn_eval->q;
-          float d = nn_eval->d;
-          WDLRescale(v, d, params_.GetWDLRescaleRatio(),
+          WDLRescale(node_to_process->eval->q, node_to_process->eval->d,
+                     params_.GetWDLRescaleRatio(),
                      search_->contempt_mode_ == ContemptMode::NONE
                          ? 0
                          : params_.GetWDLRescaleDiff(),
                      sign, false, params_.GetWDLMaxS());
-          nn_eval->q = v;
-          nn_eval->d = d;
         }
-        node_to_process->tt_low_node->SetNNEval(nn_eval);
+        node_to_process->tt_low_node->SetNNEval(node_to_process->eval.get());
+        node_to_process->tt_low_node->SortEdges();
       } else {
         assert(!tt_iter->second.expired());
         node_to_process->tt_low_node = tt_iter->second.lock();
       }
     }
-=======
-    FetchSingleNodeResult(&node_to_process);
-  }
-}
-
-void SearchWorker::FetchSingleNodeResult(NodeToProcess* node_to_process) {
-  if (node_to_process->IsCollision()) return;
-  Node* node = node_to_process->node;
-  if (!node_to_process->nn_queried) {
-    // Terminal nodes don't involve the neural NetworkComputation, nor do
-    // they require any further processing after value retrieval.
-    node_to_process->eval->q = node->GetWL();
-    node_to_process->eval->d = node->GetD();
-    node_to_process->eval->m = node->GetM();
-    return;
-  }
-  node_to_process->eval->q = -node_to_process->eval->q;
-  // For NN results, we need to populate policy as well as value.
-  // First the value...
-  if (params_.GetWDLRescaleRatio() != 1.0f ||
-      (params_.GetWDLRescaleDiff() != 0.0f &&
-       search_->contempt_mode_ != ContemptMode::NONE)) {
-    // Check whether root moves are from the set perspective.
-    bool root_stm = (search_->contempt_mode_ == ContemptMode::BLACK) ==
-                    search_->played_history_.Last().IsBlackToMove();
-    auto sign = (root_stm ^ (node_to_process->depth & 1)) ? 1.0f : -1.0f;
-    WDLRescale(node_to_process->eval->q, node_to_process->eval->d,
-               params_.GetWDLRescaleRatio(),
-               search_->contempt_mode_ == ContemptMode::NONE
-                   ? 0
-                   : params_.GetWDLRescaleDiff(),
-               sign, false, params_.GetWDLMaxS());
-  }
-  for (size_t p_idx = 0; auto& edge : node->Edges()) {
-    edge.edge()->SetP(node_to_process->eval->p[p_idx++]);
->>>>>>> f9d55356
   }
 
   // Add NN results to node.
@@ -2474,22 +2215,12 @@
   auto [n, nr, nm] = path.back();
   // For the first visit to a terminal, maybe update parent bounds too.
   auto update_parent_bounds =
-<<<<<<< HEAD
       params_.GetStickyEndgames() && n->IsTerminal() && !n->GetN();
   auto nl = n->GetLowNode();
   float v = 0.0f;
   float d = 0.0f;
   float m = 0.0f;
   uint32_t n_to_fix = 0;
-=======
-      params_.GetStickyEndgames() && node->IsTerminal() && !node->GetN();
-
-  // Backup V value up to a root. After 1 visit, V = Q.
-  float v = node_to_process.eval->q;
-  float d = node_to_process.eval->d;
-  float m = node_to_process.eval->m;
-  int n_to_fix = 0;
->>>>>>> f9d55356
   float v_delta = 0.0f;
   float d_delta = 0.0f;
   float m_delta = 0.0f;
