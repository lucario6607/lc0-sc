--- conflicted
+++ resolved
@@ -39,14 +39,9 @@
 #include "chess/callbacks.h"
 #include "chess/uciloop.h"
 #include "neural/backend.h"
-#include "neural/cache.h"
 #include "search/classic/node.h"
 #include "search/classic/params.h"
 #include "search/classic/stoppers/timemgr.h"
-<<<<<<< HEAD
-#include "neural/cache.h"
-=======
->>>>>>> f9d55356
 #include "syzygy/syzygy.h"
 #include "utils/logging.h"
 #include "utils/mutex.h"
@@ -58,17 +53,13 @@
 
 class Search {
  public:
-  Search(const NodeTree& tree, Backend* network,
+  Search(const NodeTree& tree, Backend* backend,
          std::unique_ptr<UciResponder> uci_responder,
          const MoveList& searchmoves,
          std::chrono::steady_clock::time_point start_time,
          std::unique_ptr<SearchStopper> stopper, bool infinite, bool ponder,
-<<<<<<< HEAD
-         const OptionsDict& options, NNCache* cache, TranspositionTable* tt,
+         const OptionsDict& options, TranspositionTable* tt,
          SyzygyTablebase* syzygy_tb);
-=======
-         const OptionsDict& options, SyzygyTablebase* syzygy_tb);
->>>>>>> f9d55356
 
   ~Search();
 
@@ -109,11 +100,8 @@
   void ResetBestMove();
 
   // Returns NN eval for a given node from cache, if that node is cached.
-<<<<<<< HEAD
-  NNCacheLock GetCachedNNEval(const PositionHistory& history) const;
-=======
-  std::optional<EvalResult> GetCachedNNEval(const Node* node) const;
->>>>>>> f9d55356
+  std::optional<EvalResult> GetCachedNNEval(const Node* node,
+                                            PositionHistory& history) const;
 
  private:
   // Computes the best move, maybe with temperature (according to the settings).
@@ -156,8 +144,6 @@
 
   // Ensure that all shared collisions are cancelled and clear them out.
   void CancelSharedCollisions();
-
-  PositionHistory GetPositionHistoryAtNode(const Node* node) const;
 
   mutable Mutex counters_mutex_ ACQUIRED_AFTER(nodes_mutex_);
   // Tells all threads to stop.
@@ -181,11 +167,7 @@
   std::vector<std::thread> threads_ GUARDED_BY(threads_mutex_);
 
   Node* root_node_;
-<<<<<<< HEAD
-  NNCache* cache_;
   TranspositionTable* tt_;
-=======
->>>>>>> f9d55356
   SyzygyTablebase* syzygy_tb_;
   // Fixed positions which happened before the search.
   const PositionHistory& played_history_;
@@ -334,39 +316,26 @@
       return is_tt_hit || is_cache_hit || node->IsTerminal() ||
              node->GetLowNode();
     }
-    bool ShouldAddToInput() const { return nn_queried && !is_tt_hit; }
 
     // The path to the node to extend.
     BackupPath path;
     // The node to extend.
     Node* node;
-<<<<<<< HEAD
-    uint32_t multivisit = 0;
-=======
     std::unique_ptr<EvalResult> eval;
     int multivisit = 0;
->>>>>>> f9d55356
     // If greater than multivisit, and other parameters don't imply a lower
     // limit, multivist could be increased to this value without additional
     // change in outcome of next selection.
-    uint32_t maxvisit = 0;
+    int maxvisit = 0;
     bool nn_queried = false;
     bool is_tt_hit = false;
     bool is_cache_hit = false;
     bool is_collision = false;
-<<<<<<< HEAD
 
     // Details that are filled in as we go.
     uint64_t hash;
     std::shared_ptr<LowNode> tt_low_node;
-    NNCacheLock lock;
     PositionHistory history;
-=======
-    // Only populated for visits,
-    std::vector<Move> moves_to_visit;
-
-    // Details that are filled in as we go.
->>>>>>> f9d55356
     bool ooo_completed = false;
 
     // Repetition draws.
@@ -380,11 +349,6 @@
                                const PositionHistory& history) {
       return NodeToProcess(path, history);
     }
-
-<<<<<<< HEAD
-    // Method to allow NodeToProcess to conform as a 'Computation'. Only safe
-    // to call if is_cache_hit is true in the multigather path.
-    std::shared_ptr<NNEval> GetNNEval(int) const { return lock->eval; }
 
     std::string DebugString() const {
       std::ostringstream oss;
@@ -415,13 +379,7 @@
                   uint32_t max_count)
         : path(path),
           node(std::get<0>(path.back())),
-=======
-   private:
-    NodeToProcess(Node* node, uint16_t depth, bool is_collision, int multivisit,
-                  int max_count)
-        : node(node),
           eval(std::make_unique<EvalResult>()),
->>>>>>> f9d55356
           multivisit(multivisit),
           maxvisit(max_count),
           is_collision(true),
@@ -429,6 +387,7 @@
     NodeToProcess(const BackupPath& path, const PositionHistory& in_history)
         : path(path),
           node(std::get<0>(path.back())),
+          eval(std::make_unique<EvalResult>()),
           multivisit(1),
           maxvisit(0),
           is_collision(false),
@@ -501,7 +460,6 @@
                              PositionHistory& history,
                              std::vector<NodeToProcess>* receiver,
                              TaskWorkspace* workspace);
-<<<<<<< HEAD
 
   // Check if the situation described by @depth under root and @position is a
   // safe two-fold or a draw by repetition and return the number of safe
@@ -511,18 +469,7 @@
   bool ShouldStopPickingHere(Node* node, bool is_root_node, int repetitions);
   void ProcessPickedTask(int batch_start, int batch_end);
   void ExtendNode(NodeToProcess& picked_node);
-  template <typename Computation>
-  void FetchSingleNodeResult(NodeToProcess* node_to_process,
-                             const Computation& computation,
-                             int idx_in_computation);
-=======
-  void EnsureNodeTwoFoldCorrectForDepth(Node* node, int depth);
-  void ProcessPickedTask(int batch_start, int batch_end,
-                         TaskWorkspace* workspace);
-  void ExtendNode(Node* node, int depth, const std::vector<Move>& moves_to_add,
-                  PositionHistory* history);
   void FetchSingleNodeResult(NodeToProcess* node_to_process);
->>>>>>> f9d55356
   void RunTasks(int tid);
   void ResetTasks();
   // Returns how many tasks there were.
@@ -537,7 +484,7 @@
   int max_out_of_order_;
   // History is reset and extended by PickNodeToExtend().
   PositionHistory history_;
-  uint32_t number_out_of_order_ = 0;
+  int number_out_of_order_ = 0;
   const SearchParams& params_;
   std::unique_ptr<Node> precached_node_;
   const bool moves_left_support_;
