--- conflicted
+++ resolved
@@ -132,14 +132,8 @@
   bool blacks_move = tree_[0]->IsBlackToMove();
 
   // If we are training, verify that input formats are consistent.
-<<<<<<< HEAD
   if (training && options_[0].network->GetCapabilities().input_format !=
                       options_[1].network->GetCapabilities().input_format) {
-=======
-  if (training &&
-      options_[0].network->GetCapabilities().input_format !=
-          options_[1].network->GetCapabilities().input_format) {
->>>>>>> b05324f0
     throw Exception("Can't mix networks with different input format!");
   }
   // Take syzygy tablebases from player1 options.
