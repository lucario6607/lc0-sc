--- conflicted
+++ resolved
@@ -46,38 +46,17 @@
   try {
     InitializeMagicBitboards();
 
-<<<<<<< HEAD
-  CommandLine::Init(argc, argv);
-  CommandLine::RegisterMode("uci", "(default) Act as UCI engine");
-  CommandLine::RegisterMode("selfplay", "Play games with itself");
-  CommandLine::RegisterMode("benchmark", "Quick benchmark");
-  CommandLine::RegisterMode("rescore",
-                            "Update data scores with tablebase support");
-
-  if (CommandLine::ConsumeCommand("rescore")) {
-    RescoreLoop loop;
-    loop.RunLoop();
-  } else if (CommandLine::ConsumeCommand("selfplay")) {
-    // Selfplay mode.
-    SelfPlayLoop loop;
-    loop.RunLoop();
-  } else if (CommandLine::ConsumeCommand("benchmark")) {
-    // Benchmark mode.
-    Benchmark benchmark;
-    benchmark.Run();
-  } else {
-    // Consuming optional "uci" mode.
-    CommandLine::ConsumeCommand("uci");
-    // Ordinary UCI engine.
-    EngineLoop loop;
-    loop.RunLoop();
-=======
     CommandLine::Init(argc, argv);
     CommandLine::RegisterMode("uci", "(default) Act as UCI engine");
     CommandLine::RegisterMode("selfplay", "Play games with itself");
     CommandLine::RegisterMode("benchmark", "Quick benchmark");
+    CommandLine::RegisterMode("rescore",
+                              "Update data scores with tablebase support");
 
-    if (CommandLine::ConsumeCommand("selfplay")) {
+    if (CommandLine::ConsumeCommand("rescore")) {
+      RescoreLoop loop;
+      loop.RunLoop();
+    } else if (CommandLine::ConsumeCommand("selfplay")) {
       // Selfplay mode.
       SelfPlayLoop loop;
       loop.RunLoop();
@@ -95,6 +74,5 @@
   } catch (std::exception& e) {
     std::cerr << "Unhandled exception: " << e.what() << std::endl;
     abort();
->>>>>>> b69b90af
   }
 }