/*
  This file is part of Leela Chess Zero.
  Copyright (C) 2018-2021 The LCZero Authors

  Leela Chess is free software: you can redistribute it and/or modify
  it under the terms of the GNU General Public License as published by
  the Free Software Foundation, either version 3 of the License, or
  (at your option) any later version.

  Leela Chess is distributed in the hope that it will be useful,
  but WITHOUT ANY WARRANTY; without even the implied warranty of
  MERCHANTABILITY or FITNESS FOR A PARTICULAR PURPOSE.  See the
  GNU General Public License for more details.

  You should have received a copy of the GNU General Public License
  along with Leela Chess.  If not, see <http://www.gnu.org/licenses/>.

  Additional permission under GNU GPL version 3 section 7

  If you modify this Program, or any covered work, by linking or
  combining it with NVIDIA Corporation's libraries from the NVIDIA CUDA
  Toolkit and the NVIDIA CUDA Deep Neural Network library (or a
  modified version of those libraries), containing parts covered by the
  terms of the respective license agreement, the licensors of this
  Program grant you additional permission to convey the resulting work.
*/

#include "chess/board.h"
#include "engine.h"
#include "engine_classic.h"
#include "search/register.h"
#include "utils/commandline.h"
#include "utils/esc_codes.h"
#include "utils/logging.h"
#include "version.h"

int main(int argc, const char** argv) {
  using namespace lczero;
  EscCodes::Init();
  LOGFILE << "Lc0 started.";
  CERR << EscCodes::Bold() << EscCodes::Red() << "       _";
  CERR << "|   _ | |";
  CERR << "|_ |_ |_|" << EscCodes::Reset() << " v" << GetVersionStr()
       << " built " << __DATE__;

  try {
    InitializeMagicBitboards();

    CommandLine::Init(argc, argv);
    CommandLine::RegisterMode("uci", "(default) Act as UCI engine");

    for (const std::string_view search_name :
         SearchManager::Get()->GetSearchNames()) {
      CommandLine::RegisterMode(
          std::string(search_name),
          "Use \"" + std::string(search_name) + "\" search");
    }

<<<<<<< HEAD
    {
=======
    if (CommandLine::ConsumeCommand("selfplay")) {
      // Selfplay mode.
      StdoutUciResponder uci_responder;
      SelfPlayLoop loop(&uci_responder);
      loop.Run();
    } else if (CommandLine::ConsumeCommand("benchmark")) {
      // Benchmark mode, longer version.
      Benchmark benchmark;
      benchmark.Run();
    } else if (CommandLine::ConsumeCommand("bench")) {
      // Benchmark mode, shorter version.
      Benchmark benchmark;
      benchmark.Run(/*run_shorter_benchmark=*/true);
    } else if (CommandLine::ConsumeCommand("backendbench")) {
      // Backend Benchmark mode.
      BackendBenchmark benchmark;
      benchmark.Run();
    } else if (CommandLine::ConsumeCommand("leela2onnx")) {
      lczero::ConvertLeelaToOnnx();
    } else if (CommandLine::ConsumeCommand("onnx2leela")) {
      lczero::ConvertOnnxToLeela();
    } else if (CommandLine::ConsumeCommand("describenet")) {
      lczero::DescribeNetworkCmd();
    } else {
>>>>>>> c3106947
      auto options_parser = std::make_unique<OptionsParser>();

      bool used_new_search = false;
      for (const std::string_view search_name :
           SearchManager::Get()->GetSearchNames()) {
        if (CommandLine::ConsumeCommand(search_name)) {
          used_new_search = true;
          SearchFactory* factory =
              SearchManager::Get()->GetFactoryByName(search_name);
          RunEngine(factory);
        }
      }

      if (!used_new_search) {
        // Consuming optional "uci" mode.
        CommandLine::ConsumeCommand("uci");
        // Ordinary UCI engine.
        RunEngineClassic();
      }
    }
  } catch (std::exception& e) {
    std::cerr << "Unhandled exception: " << e.what() << std::endl;
    abort();
  }
}<|MERGE_RESOLUTION|>--- conflicted
+++ resolved
@@ -56,34 +56,7 @@
           "Use \"" + std::string(search_name) + "\" search");
     }
 
-<<<<<<< HEAD
     {
-=======
-    if (CommandLine::ConsumeCommand("selfplay")) {
-      // Selfplay mode.
-      StdoutUciResponder uci_responder;
-      SelfPlayLoop loop(&uci_responder);
-      loop.Run();
-    } else if (CommandLine::ConsumeCommand("benchmark")) {
-      // Benchmark mode, longer version.
-      Benchmark benchmark;
-      benchmark.Run();
-    } else if (CommandLine::ConsumeCommand("bench")) {
-      // Benchmark mode, shorter version.
-      Benchmark benchmark;
-      benchmark.Run(/*run_shorter_benchmark=*/true);
-    } else if (CommandLine::ConsumeCommand("backendbench")) {
-      // Backend Benchmark mode.
-      BackendBenchmark benchmark;
-      benchmark.Run();
-    } else if (CommandLine::ConsumeCommand("leela2onnx")) {
-      lczero::ConvertLeelaToOnnx();
-    } else if (CommandLine::ConsumeCommand("onnx2leela")) {
-      lczero::ConvertOnnxToLeela();
-    } else if (CommandLine::ConsumeCommand("describenet")) {
-      lczero::DescribeNetworkCmd();
-    } else {
->>>>>>> c3106947
       auto options_parser = std::make_unique<OptionsParser>();
 
       bool used_new_search = false;
