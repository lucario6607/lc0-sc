--- conflicted
+++ resolved
@@ -93,12 +93,7 @@
   const bool is_simple =
       CommandLine::BinaryName().find("simple") != std::string::npos;
   options->Add<IntOption>(kThreadsOptionId, 0, 128) = 0;
-<<<<<<< HEAD
-  options->Add<IntOption>(kNNCacheSizeId, 0, 999999999) = 2000;
-  SearchParams::Populate(options);
-=======
   classic::SearchParams::Populate(options);
->>>>>>> c217b0a8
 
   ConfigFile::PopulateOptions(options);
   if (is_simple) {
@@ -265,76 +260,6 @@
   std::string ponder_move_;
 };
 
-<<<<<<< HEAD
-void ValueOnlyGo(NodeTree* tree, Network* network, const OptionsDict& options,
-                 std::unique_ptr<UciResponder> responder) {
-  auto input_format = network->GetCapabilities().input_format;
-
-  const auto& board = tree->GetPositionHistory().Last().GetBoard();
-  auto legal_moves = board.GenerateLegalMoves();
-  PositionHistory history = tree->GetPositionHistory();
-  std::vector<InputPlanes> planes;
-  for (auto move : legal_moves) {
-    history.Append(move);
-    if (history.ComputeGameResult() == GameResult::UNDECIDED) {
-      planes.emplace_back(EncodePositionForNN(
-          input_format, history, 8, FillEmptyHistory::FEN_ONLY, nullptr));
-    }
-    history.Pop();
-  }
-
-  std::vector<float> comp_q;
-  int batch_size = options.Get<int>(SearchParams::kMiniBatchSizeId);
-  if (batch_size == 0) batch_size = network->GetMiniBatchSize();
-
-  for (size_t i = 0; i < planes.size(); i += batch_size) {
-    auto comp = network->NewComputation();
-    for (int j = 0; j < batch_size; j++) {
-      comp->AddInput(std::move(planes[i + j]));
-      if (i + j + 1 == planes.size()) break;
-    }
-    comp->ComputeBlocking();
-
-    for (int j = 0; j < batch_size; j++) comp_q.push_back(comp->GetQVal(j));
-  }
-
-  Move best;
-  int comp_idx = 0;
-  float max_q = std::numeric_limits<float>::lowest();
-  for (auto move : legal_moves) {
-    history.Append(move);
-    auto result = history.ComputeGameResult();
-    float q = -1;
-    if (result == GameResult::UNDECIDED) {
-      // NN eval is for side to move perspective - so if its good, its bad for
-      // us.
-      q = -comp_q[comp_idx];
-      comp_idx++;
-    } else if (result == GameResult::DRAW) {
-      q = 0;
-    } else {
-      // A legal move to a non-drawn terminal without tablebases must be a
-      // win.
-      q = 1;
-    }
-    if (q >= max_q) {
-      max_q = q;
-      if (tree->GetPositionHistory().IsBlackToMove()) move.Mirror();
-      best = move;
-    }
-    history.Pop();
-  }
-  std::vector<ThinkingInfo> infos;
-  ThinkingInfo thinking;
-  thinking.depth = 1;
-  infos.push_back(thinking);
-  responder->OutputThinkingInfo(&infos);
-  BestMoveInfo info(best);
-  responder->OutputBestMove(&info);
-}
-
-=======
->>>>>>> c217b0a8
 }  // namespace
 
 void EngineClassic::Go(const GoParams& params) {
