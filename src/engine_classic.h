/*
  This file is part of Leela Chess Zero.
  Copyright (C) 2018 The LCZero Authors

  Leela Chess is free software: you can redistribute it and/or modify
  it under the terms of the GNU General Public License as published by
  the Free Software Foundation, either version 3 of the License, or
  (at your option) any later version.

  Leela Chess is distributed in the hope that it will be useful,
  but WITHOUT ANY WARRANTY; without even the implied warranty of
  MERCHANTABILITY or FITNESS FOR A PARTICULAR PURPOSE.  See the
  GNU General Public License for more details.

  You should have received a copy of the GNU General Public License
  along with Leela Chess.  If not, see <http://www.gnu.org/licenses/>.

  Additional permission under GNU GPL version 3 section 7

  If you modify this Program, or any covered work, by linking or
  combining it with NVIDIA Corporation's libraries from the NVIDIA CUDA
  Toolkit and the NVIDIA CUDA Deep Neural Network library (or a
  modified version of those libraries), containing parts covered by the
  terms of the respective license agreement, the licensors of this
  Program grant you additional permission to convey the resulting work.
*/

#pragma once

#include <optional>

#include "engine_loop.h"
#include "neural/cache.h"
#include "neural/factory.h"
#include "neural/memcache.h"
#include "search/classic/search.h"
#include "syzygy/syzygy.h"
#include "utils/mutex.h"

namespace lczero {

struct CurrentPosition {
  std::string fen;
  std::vector<std::string> moves;
};

class EngineClassic : public EngineControllerBase {
 public:
  EngineClassic(UciResponder& uci_responder, const OptionsDict& options);

  ~EngineClassic() {
    // Make sure search is destructed first, and it still may be running in
    // a separate thread.
    search_.reset();
  }

  static void PopulateOptions(OptionsParser* options);

  // Blocks.
  void EnsureReady() override;

  // Must not block.
  void NewGame() override;

  // Blocks.
  void SetPosition(const std::string& fen,
                   const std::vector<std::string>& moves) override;

  // Must not block.
  void Go(const GoParams& params) override;
  void PonderHit() override;
  // Must not block.
  void Stop() override;

  Position ApplyPositionMoves();

 private:
  void UpdateFromUciOptions();

  void SetupPosition(const std::string& fen,
                     const std::vector<std::string>& moves);
  void ResetMoveTimer();
  void CreateFreshTimeManager();

  const OptionsDict& options_;

  UciResponder* uci_responder_;

  // Locked means that there is some work to wait before responding readyok.
  RpSharedMutex busy_mutex_;
  using SharedLock = std::shared_lock<RpSharedMutex>;

  std::unique_ptr<classic::TimeManager> time_manager_;
  std::unique_ptr<classic::Search> search_;
  std::unique_ptr<classic::NodeTree> tree_;
  std::unique_ptr<SyzygyTablebase> syzygy_tb_;
<<<<<<< HEAD
  std::unique_ptr<Network> network_;
  NNCache cache_;
  classic::TranspositionTable tt_;
=======
  std::unique_ptr<CachingBackend> backend_;
>>>>>>> f9d55356

  // Store current TB and network settings to track when they change so that
  // they are reloaded.
  std::string tb_paths_;
  NetworkFactory::BackendConfiguration network_configuration_;

  // The current position as given with SetPosition. For normal (ie. non-ponder)
  // search, the tree is set up with this position, however, during ponder we
  // actually search the position one move earlier.
  CurrentPosition current_position_;
  GoParams go_params_;

  std::optional<std::chrono::steady_clock::time_point> move_start_time_;

  // If true we can reset move_start_time_ in "Go".
  bool strict_uci_timing_;
};

}  // namespace lczero<|MERGE_RESOLUTION|>--- conflicted
+++ resolved
@@ -30,7 +30,6 @@
 #include <optional>
 
 #include "engine_loop.h"
-#include "neural/cache.h"
 #include "neural/factory.h"
 #include "neural/memcache.h"
 #include "search/classic/search.h"
@@ -94,13 +93,9 @@
   std::unique_ptr<classic::Search> search_;
   std::unique_ptr<classic::NodeTree> tree_;
   std::unique_ptr<SyzygyTablebase> syzygy_tb_;
-<<<<<<< HEAD
   std::unique_ptr<Network> network_;
-  NNCache cache_;
   classic::TranspositionTable tt_;
-=======
   std::unique_ptr<CachingBackend> backend_;
->>>>>>> f9d55356
 
   // Store current TB and network settings to track when they change so that
   // they are reloaded.
