/*
  This file is part of Leela Chess Zero.
  Copyright (C) 2021 The LCZero Authors

  Leela Chess is free software: you can redistribute it and/or modify
  it under the terms of the GNU General Public License as published by
  the Free Software Foundation, either version 3 of the License, or
  (at your option) any later version.

  Leela Chess is distributed in the hope that it will be useful,
  but WITHOUT ANY WARRANTY; without even the implied warranty of
  MERCHANTABILITY or FITNESS FOR A PARTICULAR PURPOSE.  See the
  GNU General Public License for more details.

  You should have received a copy of the GNU General Public License
  along with Leela Chess.  If not, see <http://www.gnu.org/licenses/>.

  Additional permission under GNU GPL version 3 section 7

  If you modify this Program, or any covered work, by linking or
  combining it with NVIDIA Corporation's libraries from the NVIDIA CUDA
  Toolkit and the NVIDIA CUDA Deep Neural Network library (or a
  modified version of those libraries), containing parts covered by the
  terms of the respective license agreement, the licensors of this
  Program grant you additional permission to convey the resulting work.
*/

#include <fstream>
#include <iostream>

#include "neural/loader.h"
#include "neural/onnx/converter.h"
#include "neural/xla/onnx2hlo.h"
#include "neural/xla/print_hlo.h"
#include "tools/describenet.h"
#include "utils/files.h"
#include "utils/optionsparser.h"

namespace lczero {
namespace {

const OptionId kInputFilenameId{"input", "",
                                "Path of the input Lc0 weights file."};
const OptionId kOutputFilenameId{"output", "", "Path of the output ONNX file."};
const OptionId kHloTextOutputFilenameId = {"hlo-text-output", "",
                                           "Path of the output HLO file."};
const OptionId kHloProtoOutputFilenameId = {
    "hlo-proto-output", "", "Path of the output HLO proto file."};
const OptionId kOnnxBatchSizeId{
    {.long_flag = "onnx-batch-size",
     .uci_option = "",
     .help_text = "Batch size to use for ONNX conversion.",
     .visibility = OptionId::kProOnly}};
const OptionId kHloBatchSizeId{"hlo-batch-size", "",
                               "Batch size to use for HLO conversion."};
const OptionId kOnnxDataTypeId{"onnx-data-type", "",
                               "Data type to use in the ONNX model."};
const OptionId kOnnxOpsetId{"onnx-opset", "",
                            "Opset to use in the ONNX model."};
<<<<<<< HEAD
const OptionId kOnnxFoldMatmulId{
    "onnx-fold-matmul", "", "Do matmul constant folding (increases size)."};
const OptionId kOnnxEinsumId{"onnx-use-einsum", "",
                             "Use the Einsum operator in the ONNX model."};
const OptionId kHloAllowPartialResultId = {
    "hlo-allow-partial-result", "",
    "Allow partial result in case of HLO conversion failure (DEBUG ONLY!)."};

=======
const OptionId kHloAllowPartialResultId{
    {.long_flag = "hlo-allow-partial-result",
     .uci_option = "",
     .help_text = "Allow partial result in case of HLO conversion failure "
                  "(DEBUG ONLY!).",
     .visibility = OptionId::kProOnly}};
>>>>>>> c7404219
const OptionId kInputPlanesName{"input-planes-name", "",
                                "ONNX name to use for the input planes node."};
const OptionId kOutputPolicyHead{
    "policy-head-name", "",
    "ONNX name to use for the policy head output node."};
const OptionId kOutputWdl{"wdl-head-name", "WdlHeadName",
                          "ONNX name to use for the WDL head output node."};
const OptionId kOutputValue{
    "value-head-name", "",
    "ONNX name to use for value policy head output node."};
const OptionId kOutputMlh{"mlh-head-name", "MlhHeadName",
                          "ONNX name to use for the MLH head output node."};
const OptionId kOnnxToPytorch{
    "onnx2pytorch", "",
    "Only use layer definitions supported by onnx2pytorch."};
const OptionId kValueHead{
    "value-head", "",
    "Value head to be used in the generated model. Typical values are "
    "'winner', 'q' or 'st', but only 'winner' is always available."};
const OptionId kPolicyHead{"policy-head", "",
                           "Policy head to be used in the generated model. "
                           "Typical values are 'vanilla', 'optimistic' or "
                           "'soft', but only 'vanilla' is always available."};

bool ProcessParameters(OptionsParser* options) {
  options->Add<StringOption>(kInputFilenameId);
  options->Add<StringOption>(kOutputFilenameId);
  options->Add<StringOption>(kHloTextOutputFilenameId);
  options->Add<StringOption>(kHloProtoOutputFilenameId);
  options->Add<IntOption>(kOnnxBatchSizeId, -1, 2048) = -1;
  options->Add<IntOption>(kOnnxOpsetId, 7, 18) = 17;
  options->Add<BoolOption>(kOnnxFoldMatmulId) = false;
  options->Add<BoolOption>(kOnnxEinsumId) = false;
  options->Add<IntOption>(kHloBatchSizeId, 1, 2048) = 333;
  options->Add<ChoiceOption>(
      kOnnxDataTypeId, std::vector<std::string>{"f32", "f16", "bf16"}) = "f32";
  options->Add<BoolOption>(kHloAllowPartialResultId);

  options->Add<StringOption>(kInputPlanesName) = "/input/planes";
  options->Add<StringOption>(kOutputPolicyHead) = "/output/policy";
  options->Add<StringOption>(kOutputWdl) = "/output/wdl";
  options->Add<StringOption>(kOutputValue) = "/output/value";
  options->Add<StringOption>(kOutputMlh) = "/output/mlh";
  options->Add<BoolOption>(kOnnxToPytorch) = false;
  options->Add<StringOption>(kValueHead) = "winner";
  options->Add<StringOption>(kPolicyHead) = "vanilla";
  if (!options->ProcessAllFlags()) return false;

  const OptionsDict& dict = options->GetOptionsDict();
  dict.EnsureExists<std::string>(kInputFilenameId);
  if (!dict.OwnExists<std::string>(kOutputFilenameId) &&
      !dict.OwnExists<std::string>(kHloTextOutputFilenameId) &&
      !dict.OwnExists<std::string>(kHloProtoOutputFilenameId)) {
    throw Exception(
        "At least one of --output, --hlo-text-output or --hlo-proto-output "
        "must be specified.");
  }
  return true;
}

}  // namespace

void ConvertLeelaToOnnx() {
  OptionsParser options_parser;
  if (!ProcessParameters(&options_parser)) return;

  const OptionsDict& dict = options_parser.GetOptionsDict();
  auto weights_file =
      LoadWeightsFromFile(dict.Get<std::string>(kInputFilenameId));

  ShowNetworkFormatInfo(weights_file);
  if (weights_file.has_onnx_model()) {
    COUT << "The leela network already has ONNX network embedded, extracting.";
  } else {
    ShowNetworkWeightsInfo(weights_file);
    COUT << "Converting Leela network to the ONNX.";
    WeightsToOnnxConverterOptions onnx_options;
    onnx_options.input_planes_name = dict.Get<std::string>(kInputPlanesName);
    onnx_options.output_policy_head = dict.Get<std::string>(kOutputPolicyHead);
    onnx_options.output_wdl = dict.Get<std::string>(kOutputWdl);
    onnx_options.output_value = dict.Get<std::string>(kOutputValue);
    onnx_options.opset = dict.Get<int>(kOnnxOpsetId);
    onnx_options.fold_matmul = dict.Get<bool>(kOnnxFoldMatmulId);
    onnx_options.use_einsum = dict.Get<bool>(kOnnxEinsumId);
    onnx_options.batch_size = dict.Get<int>(kOnnxBatchSizeId);
    onnx_options.data_type = WeightsToOnnxConverterOptions::StringToDataType(
        dict.Get<std::string>(kOnnxDataTypeId));
    // onnx2pytorch only needs an alternate layernorm-implementation, so it's
    // currently only enables that. Might need to be extended in the future.
    onnx_options.alt_layernorm = dict.Get<bool>(kOnnxToPytorch);
    onnx_options.value_head = dict.Get<std::string>(kValueHead);
    onnx_options.policy_head = dict.Get<std::string>(kPolicyHead);
    weights_file = ConvertWeightsToOnnx(weights_file, onnx_options);
  }

  const auto& onnx = weights_file.onnx_model();
  if (dict.OwnExists<std::string>(kOutputFilenameId)) {
    WriteStringToFile(dict.Get<std::string>(kOutputFilenameId), onnx.model());
  }
  if (dict.OwnExists<std::string>(kHloTextOutputFilenameId) ||
      dict.OwnExists<std::string>(kHloProtoOutputFilenameId)) {
    Onnx2HloOptions hlo_options;
    hlo_options.debugging_allow_partial_result =
        dict.Get<bool>(kHloAllowPartialResultId);
    pblczero::ModelProto onnx_model;
    onnx_model.ParseFromString(onnx.model());
    auto hlo_result = ConvertOnnxToHlo(
        onnx_model, dict.Get<int>(kHloBatchSizeId), hlo_options);
    if (dict.OwnExists<std::string>(kHloTextOutputFilenameId)) {
      std::string filename = dict.Get<std::string>(kHloTextOutputFilenameId);
      if (filename == "-") {
        PrettyPrintHlo(hlo_result.hlo_module, {}, std::cout);
      } else {
        std::ofstream file(filename.c_str());
        PrettyPrintHlo(hlo_result.hlo_module, {}, file);
      }
    }
    if (dict.OwnExists<std::string>(kHloProtoOutputFilenameId)) {
      WriteStringToFile(dict.Get<std::string>(kHloProtoOutputFilenameId),
                        hlo_result.hlo_module.OutputAsString());
    }
  }
  ShowNetworkOnnxInfo(weights_file, false);
  COUT << "Done.";
}

}  // namespace lczero<|MERGE_RESOLUTION|>--- conflicted
+++ resolved
@@ -57,23 +57,16 @@
                                "Data type to use in the ONNX model."};
 const OptionId kOnnxOpsetId{"onnx-opset", "",
                             "Opset to use in the ONNX model."};
-<<<<<<< HEAD
 const OptionId kOnnxFoldMatmulId{
     "onnx-fold-matmul", "", "Do matmul constant folding (increases size)."};
 const OptionId kOnnxEinsumId{"onnx-use-einsum", "",
                              "Use the Einsum operator in the ONNX model."};
-const OptionId kHloAllowPartialResultId = {
-    "hlo-allow-partial-result", "",
-    "Allow partial result in case of HLO conversion failure (DEBUG ONLY!)."};
-
-=======
 const OptionId kHloAllowPartialResultId{
     {.long_flag = "hlo-allow-partial-result",
      .uci_option = "",
      .help_text = "Allow partial result in case of HLO conversion failure "
                   "(DEBUG ONLY!).",
      .visibility = OptionId::kProOnly}};
->>>>>>> c7404219
 const OptionId kInputPlanesName{"input-planes-name", "",
                                 "ONNX name to use for the input planes node."};
 const OptionId kOutputPolicyHead{
